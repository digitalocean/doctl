--- conflicted
+++ resolved
@@ -23,6 +23,14 @@
 type Agent struct {
 	*godo.Agent
 }
+
+type KnowledgeBase struct {
+	*godo.KnowledgeBase
+}
+
+type KnowledgeBaseDataSource struct {
+	*godo.KnowledgeBaseDataSource
+}
 type ApiKeyInfo struct {
 	*godo.ApiKeyInfo
 }
@@ -34,30 +42,20 @@
 // ApiKeys is a slice of ApiKey.
 type ApiKeys []ApiKeyInfo
 
-type KnowledgeBase struct {
-	*godo.KnowledgeBase
-}
-
-type KnowledgeBaseDataSource struct {
-	*godo.KnowledgeBaseDataSource
-}
-
 // Agents is a slice of Agent.
 type Agents []Agent
 
-<<<<<<< HEAD
 type AgentVersions []AgentVersion
 
-// GenAIService is an interface for interacting with DigitalOcean's Agent API.
-=======
+type AgentVersions []AgentVersion
+
 // KnowledgeBases for Agents
 type KnowledgeBases []KnowledgeBase
 
 // KnowledgeBase DataSources for Agents
 type KnowledgeBaseDataSources []KnowledgeBaseDataSource
 
-// AgentService is an interface for interacting with DigitalOcean's Agent API.
->>>>>>> 2e581458
+// GenAIService is an interface for interacting with DigitalOcean's Agent API.
 type GenAIService interface {
 	ListAgents() (Agents, error)
 	CreateAgent(req *godo.AgentCreateRequest) (*Agent, error)
@@ -65,14 +63,6 @@
 	UpdateAgent(agentID string, req *godo.AgentUpdateRequest) (*Agent, error)
 	DeleteAgent(agentID string) error
 	UpdateAgentVisibility(agentID string, req *godo.AgentVisibilityUpdateRequest) (*Agent, error)
-<<<<<<< HEAD
-	ListAgentVersions(agentID string) (AgentVersions, error)
-	ListAgentAPIKeys(agentId string) (ApiKeys, error)
-	CreateAgentAPIKey(agentID string, req *godo.AgentAPIKeyCreateRequest) (*ApiKeyInfo, error)
-	UpdateAgentAPIKey(agentID string, apikeyID string, req *godo.AgentAPIKeyUpdateRequest) (*ApiKeyInfo, error)
-	DeleteAgentAPIKey(agentID string, apikeyID string) error
-	RegenerateAgentAPIKey(agentID string, apikeyID string) (*ApiKeyInfo, error)
-=======
 	ListKnowledgeBases() (KnowledgeBases, error)
 	GetKnowledgeBase(knowledgeBaseID string) (*KnowledgeBase, error)
 	CreateKnowledgeBase(req *godo.KnowledgeBaseCreateRequest) (*KnowledgeBase, error)
@@ -83,7 +73,12 @@
 	DeleteKnowledgeBaseDataSource(knowledgeBaseID string, dataSourceID string) error
 	AttachKnowledgeBaseToAgent(agentId string, knowledgeBaseID string) (*Agent, error)
 	DetachKnowledgeBaseToAgent(agentId string, knowledgeBaseID string) (*Agent, error)
->>>>>>> 2e581458
+	ListAgentVersions(agentID string) (AgentVersions, error)
+	ListAgentAPIKeys(agentId string) (ApiKeys, error)
+	CreateAgentAPIKey(agentID string, req *godo.AgentAPIKeyCreateRequest) (*ApiKeyInfo, error)
+	UpdateAgentAPIKey(agentID string, apikeyID string, req *godo.AgentAPIKeyUpdateRequest) (*ApiKeyInfo, error)
+	DeleteAgentAPIKey(agentID string, apikeyID string) error
+	RegenerateAgentAPIKey(agentID string, apikeyID string) (*ApiKeyInfo, error)
 }
 
 var _ GenAIService = &genAIService{}
@@ -168,7 +163,119 @@
 	return &Agent{Agent: agent}, nil
 }
 
-<<<<<<< HEAD
+// ListKnowledgeBases lists all knowledge bases for an agent.
+func (a *genAIService) ListKnowledgeBases() (KnowledgeBases, error) {
+	f := func(opt *godo.ListOptions) ([]any, *godo.Response, error) {
+		list, resp, err := a.client.GenAI.ListKnowledgeBases(context.TODO(), opt)
+		if err != nil {
+			return nil, nil, err
+		}
+		si := make([]any, len(list))
+		for i := range list {
+			si[i] = &list[i]
+		}
+		return si, resp, err
+	}
+
+	si, err := PaginateResp(f)
+	if err != nil {
+		return nil, err
+	}
+
+	list := make([]KnowledgeBase, len(si))
+	for i := range si {
+		kb := si[i].(*godo.KnowledgeBase)
+		list[i] = KnowledgeBase{KnowledgeBase: kb}
+	}
+
+	return list, nil
+}
+
+func (a *genAIService) GetKnowledgeBase(knowledgeBaseID string) (*KnowledgeBase, error) {
+	kb, _, _, err := a.client.GenAI.GetKnowledgeBase(context.TODO(), knowledgeBaseID)
+	if err != nil {
+		return nil, err
+	}
+	return &KnowledgeBase{KnowledgeBase: kb}, nil
+}
+
+func (a *genAIService) ListKnowledgeBaseDataSources(knowledgeBaseID string) (KnowledgeBaseDataSources, error) {
+	f := func(opt *godo.ListOptions) ([]any, *godo.Response, error) {
+		list, resp, err := a.client.GenAI.ListKnowledgeBaseDataSources(context.TODO(), knowledgeBaseID, opt)
+		if err != nil {
+			return nil, nil, err
+		}
+		si := make([]any, len(list))
+		for i := range list {
+			si[i] = &list[i]
+		}
+		return si, resp, err
+	}
+
+	si, err := PaginateResp(f)
+	if err != nil {
+		return nil, err
+	}
+
+	list := make([]KnowledgeBaseDataSource, len(si))
+	for i := range si {
+		kb := si[i].(*godo.KnowledgeBaseDataSource)
+		list[i] = KnowledgeBaseDataSource{KnowledgeBaseDataSource: kb}
+	}
+
+	return list, nil
+}
+
+func (a *genAIService) CreateKnowledgeBase(req *godo.KnowledgeBaseCreateRequest) (*KnowledgeBase, error) {
+	kb, _, err := a.client.GenAI.CreateKnowledgeBase(context.TODO(), req)
+	if err != nil {
+		return nil, err
+	}
+	return &KnowledgeBase{KnowledgeBase: kb}, nil
+}
+
+func (a *genAIService) UpdateKnowledgeBase(knowledgeBaseID string, req *godo.UpdateKnowledgeBaseRequest) (*KnowledgeBase, error) {
+	kb, _, err := a.client.GenAI.UpdateKnowledgeBase(context.TODO(), knowledgeBaseID, req)
+	if err != nil {
+		return nil, err
+	}
+	return &KnowledgeBase{KnowledgeBase: kb}, nil
+}
+
+func (a *genAIService) AddKnowledgeBaseDataSource(knowledgeBaseID string, req *godo.AddKnowledgeBaseDataSourceRequest) (*KnowledgeBaseDataSource, error) {
+	kb, _, err := a.client.GenAI.AddKnowledgeBaseDataSource(context.TODO(), knowledgeBaseID, req)
+	if err != nil {
+		return nil, err
+	}
+	return &KnowledgeBaseDataSource{KnowledgeBaseDataSource: kb}, nil
+}
+
+func (a *genAIService) DeleteKnowledgeBaseDataSource(knowledgeBaseID string, dataSourceID string) error {
+	_, _, _, err := a.client.GenAI.DeleteKnowledgeBaseDataSource(context.TODO(), knowledgeBaseID, dataSourceID)
+	return err
+}
+
+func (a *genAIService) DeleteKnowledgeBase(knowledgeBaseID string) error {
+	_, _, err := a.client.GenAI.DeleteKnowledgeBase(context.TODO(), knowledgeBaseID)
+	return err
+}
+
+func (a *genAIService) AttachKnowledgeBaseToAgent(agentId string, knowledgeBaseID string) (*Agent, error) {
+	agent, _, err := a.client.GenAI.AttachKnowledgeBaseToAgent(context.TODO(), agentId, knowledgeBaseID)
+	if err != nil {
+		return &Agent{}, err
+	}
+	return &Agent{Agent: agent}, nil
+}
+
+func (a *genAIService) DetachKnowledgeBaseToAgent(agentId string, knowledgeBaseID string) (*Agent, error) {
+	agent, _, err := a.client.GenAI.DetachKnowledgeBaseToAgent(context.TODO(), agentId, knowledgeBaseID)
+	if err != nil {
+		return &Agent{}, err
+	}
+	return &Agent{Agent: agent}, nil
+}
+
 // CreateAgentAPIKey implements GenAIService.
 func (a *genAIService) CreateAgentAPIKey(agentID string, req *godo.AgentAPIKeyCreateRequest) (*ApiKeyInfo, error) {
 	apikeyInfo, _, err := a.client.GenAI.CreateAgentAPIKey(context.TODO(), agentID, req)
@@ -188,27 +295,16 @@
 func (a *genAIService) ListAgentAPIKeys(agentId string) (ApiKeys, error) {
 	f := func(opt *godo.ListOptions) ([]any, *godo.Response, error) {
 		list, resp, err := a.client.GenAI.ListAgentAPIKeys(context.TODO(), agentId, opt)
-=======
-// ListKnowledgeBases lists all knowledge bases for an agent.
-func (a *genAIService) ListKnowledgeBases() (KnowledgeBases, error) {
-	f := func(opt *godo.ListOptions) ([]any, *godo.Response, error) {
-		list, resp, err := a.client.GenAI.ListKnowledgeBases(context.TODO(), opt)
->>>>>>> 2e581458
-		if err != nil {
-			return nil, nil, err
-		}
-		si := make([]any, len(list))
-		for i := range list {
-<<<<<<< HEAD
+		if err != nil {
+			return nil, nil, err
+		}
+		si := make([]any, len(list))
+		for i := range list {
 			si[i] = list[i]
-=======
-			si[i] = &list[i]
->>>>>>> 2e581458
-		}
-		return si, resp, err
-	}
-
-<<<<<<< HEAD
+		}
+		return si, resp, err
+	}
+
 	// Checking if there are no API keys we don't need to paginate
 	opt := &godo.ListOptions{Page: 1, PerPage: perPage}
 	res, _, err := f(opt)
@@ -219,14 +315,11 @@
 		return ApiKeys{}, nil
 	}
 
-=======
->>>>>>> 2e581458
-	si, err := PaginateResp(f)
-	if err != nil {
-		return nil, err
-	}
-
-<<<<<<< HEAD
+	si, err := PaginateResp(f)
+	if err != nil {
+		return nil, err
+	}
+
 	if len(si) == 0 {
 		return ApiKeys{}, nil
 	}
@@ -235,18 +328,11 @@
 	for i := range si {
 		a := si[i].(*godo.ApiKeyInfo)
 		list[i] = ApiKeyInfo{ApiKeyInfo: a}
-=======
-	list := make([]KnowledgeBase, len(si))
-	for i := range si {
-		kb := si[i].(*godo.KnowledgeBase)
-		list[i] = KnowledgeBase{KnowledgeBase: kb}
->>>>>>> 2e581458
-	}
-
-	return list, nil
-}
-
-<<<<<<< HEAD
+	}
+
+	return list, nil
+}
+
 // RegenerateAgentAPIKey implements GenAIService.
 func (a *genAIService) RegenerateAgentAPIKey(agentID string, apikeyID string) (*ApiKeyInfo, error) {
 	apikeyInfo, _, err := a.client.GenAI.RegenerateAgentAPIKey(context.TODO(), agentID, apikeyID)
@@ -268,39 +354,21 @@
 func (a *genAIService) ListAgentVersions(agentID string) (AgentVersions, error) {
 	f := func(opt *godo.ListOptions) ([]any, *godo.Response, error) {
 		list, resp, err := a.client.GenAI.ListAgentVersions(context.TODO(), agentID, opt)
-=======
-func (a *genAIService) GetKnowledgeBase(knowledgeBaseID string) (*KnowledgeBase, error) {
-	kb, _, _, err := a.client.GenAI.GetKnowledgeBase(context.TODO(), knowledgeBaseID)
-	if err != nil {
-		return nil, err
-	}
-	return &KnowledgeBase{KnowledgeBase: kb}, nil
-}
-
-func (a *genAIService) ListKnowledgeBaseDataSources(knowledgeBaseID string) (KnowledgeBaseDataSources, error) {
-	f := func(opt *godo.ListOptions) ([]any, *godo.Response, error) {
-		list, resp, err := a.client.GenAI.ListKnowledgeBaseDataSources(context.TODO(), knowledgeBaseID, opt)
->>>>>>> 2e581458
-		if err != nil {
-			return nil, nil, err
-		}
-		si := make([]any, len(list))
-		for i := range list {
-<<<<<<< HEAD
+		if err != nil {
+			return nil, nil, err
+		}
+		si := make([]any, len(list))
+		for i := range list {
 			si[i] = list[i]
-=======
-			si[i] = &list[i]
->>>>>>> 2e581458
-		}
-		return si, resp, err
-	}
-
-	si, err := PaginateResp(f)
-	if err != nil {
-		return nil, err
-	}
-
-<<<<<<< HEAD
+		}
+		return si, resp, err
+	}
+
+	si, err := PaginateResp(f)
+	if err != nil {
+		return nil, err
+	}
+
 	list := make([]AgentVersion, len(si))
 	for i := range si {
 		a := si[i].(*godo.AgentVersion)
@@ -309,63 +377,4 @@
 
 	return list, nil
 
-=======
-	list := make([]KnowledgeBaseDataSource, len(si))
-	for i := range si {
-		kb := si[i].(*godo.KnowledgeBaseDataSource)
-		list[i] = KnowledgeBaseDataSource{KnowledgeBaseDataSource: kb}
-	}
-
-	return list, nil
-}
-
-func (a *genAIService) CreateKnowledgeBase(req *godo.KnowledgeBaseCreateRequest) (*KnowledgeBase, error) {
-	kb, _, err := a.client.GenAI.CreateKnowledgeBase(context.TODO(), req)
-	if err != nil {
-		return nil, err
-	}
-	return &KnowledgeBase{KnowledgeBase: kb}, nil
-}
-
-func (a *genAIService) UpdateKnowledgeBase(knowledgeBaseID string, req *godo.UpdateKnowledgeBaseRequest) (*KnowledgeBase, error) {
-	kb, _, err := a.client.GenAI.UpdateKnowledgeBase(context.TODO(), knowledgeBaseID, req)
-	if err != nil {
-		return nil, err
-	}
-	return &KnowledgeBase{KnowledgeBase: kb}, nil
-}
-
-func (a *genAIService) AddKnowledgeBaseDataSource(knowledgeBaseID string, req *godo.AddKnowledgeBaseDataSourceRequest) (*KnowledgeBaseDataSource, error) {
-	kb, _, err := a.client.GenAI.AddKnowledgeBaseDataSource(context.TODO(), knowledgeBaseID, req)
-	if err != nil {
-		return nil, err
-	}
-	return &KnowledgeBaseDataSource{KnowledgeBaseDataSource: kb}, nil
-}
-
-func (a *genAIService) DeleteKnowledgeBaseDataSource(knowledgeBaseID string, dataSourceID string) error {
-	_, _, _, err := a.client.GenAI.DeleteKnowledgeBaseDataSource(context.TODO(), knowledgeBaseID, dataSourceID)
-	return err
-}
-
-func (a *genAIService) DeleteKnowledgeBase(knowledgeBaseID string) error {
-	_, _, err := a.client.GenAI.DeleteKnowledgeBase(context.TODO(), knowledgeBaseID)
-	return err
-}
-
-func (a *genAIService) AttachKnowledgeBaseToAgent(agentId string, knowledgeBaseID string) (*Agent, error) {
-	agent, _, err := a.client.GenAI.AttachKnowledgeBaseToAgent(context.TODO(), agentId, knowledgeBaseID)
-	if err != nil {
-		return &Agent{}, err
-	}
-	return &Agent{Agent: agent}, nil
-}
-
-func (a *genAIService) DetachKnowledgeBaseToAgent(agentId string, knowledgeBaseID string) (*Agent, error) {
-	agent, _, err := a.client.GenAI.DetachKnowledgeBaseToAgent(context.TODO(), agentId, knowledgeBaseID)
-	if err != nil {
-		return &Agent{}, err
-	}
-	return &Agent{Agent: agent}, nil
->>>>>>> 2e581458
 }