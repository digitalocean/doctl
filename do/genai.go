--- conflicted
+++ resolved
@@ -116,17 +116,14 @@
 	UpdateAgentAPIKey(agentID string, apikeyID string, req *godo.AgentAPIKeyUpdateRequest) (*ApiKeyInfo, error)
 	DeleteAgentAPIKey(agentID string, apikeyID string) error
 	RegenerateAgentAPIKey(agentID string, apikeyID string) (*ApiKeyInfo, error)
-<<<<<<< HEAD
-	ListDatacenterRegions(servesInference, servesBatch *bool) (DatacenterRegions, error)
-	ListAvailableModels() (Models, error)
-=======
 	ListOpenAIAPIKeys() (OpenAiApiKeys, error)
 	CreateOpenAIAPIKey(openaiAPIKeyCreate *godo.OpenAIAPIKeyCreateRequest) (*OpenAiApiKey, error)
 	GetOpenAIAPIKey(openaiApiKeyId string) (*OpenAiApiKey, error)
 	UpdateOpenAIAPIKey(openaiApiKeyId string, openaiAPIKeyUpdate *godo.OpenAIAPIKeyUpdateRequest) (*OpenAiApiKey, error)
 	DeleteOpenAIAPIKey(openaiApiKeyId string) (*OpenAiApiKey, error)
 	ListAgentsByOpenAIAPIKey(openaiApiKeyId string) (Agents, error)
->>>>>>> aff586fb
+	ListDatacenterRegions(servesInference, servesBatch *bool) (DatacenterRegions, error)
+	ListAvailableModels() (Models, error)
 }
 
 var _ GenAIService = &genAIService{}
@@ -481,15 +478,9 @@
 
 }
 
-<<<<<<< HEAD
-func (a *genAIService) ListDatacenterRegions(servesInference, servesBatch *bool) (DatacenterRegions, error) {
-	f := func(opt *godo.ListOptions) ([]any, *godo.Response, error) {
-		list, resp, err := a.client.GenAI.ListDatacenterRegions(context.TODO(), servesInference, servesBatch)
-=======
 func (a *genAIService) ListOpenAIAPIKeys() (OpenAiApiKeys, error) {
 	f := func(opt *godo.ListOptions) ([]any, *godo.Response, error) {
 		list, resp, err := a.client.GenAI.ListOpenAIAPIKeys(context.TODO(), opt)
->>>>>>> aff586fb
 		if err != nil {
 			return nil, nil, err
 		}
@@ -505,35 +496,15 @@
 		return nil, err
 	}
 
-<<<<<<< HEAD
-	list := make([]DatacenterRegion, len(si))
-	for i := range si {
-		dc := si[i].(*godo.DatacenterRegions)
-		list[i] = DatacenterRegion{DatacenterRegions: dc}
-=======
 	list := make([]OpenAiApiKey, len(si))
 	for i := range si {
 		ok := si[i].(*godo.OpenAiApiKey)
 		list[i] = OpenAiApiKey{OpenAiApiKey: ok}
->>>>>>> aff586fb
-	}
-
-	return list, nil
-}
-
-<<<<<<< HEAD
-func (a *genAIService) ListAvailableModels() (Models, error) {
-	f := func(opt *godo.ListOptions) ([]any, *godo.Response, error) {
-		list, resp, err := a.client.GenAI.ListAvailableModels(context.TODO(), opt)
-		if err != nil {
-			return nil, nil, err
-		}
-		si := make([]any, len(list))
-		for i := range list {
-			si[i] = list[i]
-		}
-		return si, resp, err
-=======
+	}
+
+	return list, nil
+}
+
 func (a *genAIService) CreateOpenAIAPIKey(openaiAPIKeyCreate *godo.OpenAIAPIKeyCreateRequest) (*OpenAiApiKey, error) {
 	openaiApiKey, _, err := a.client.GenAI.CreateOpenAIAPIKey(context.TODO(), openaiAPIKeyCreate)
 	if err != nil {
@@ -587,25 +558,71 @@
 	}
 	if len(res) == 0 {
 		return Agents{}, nil
->>>>>>> aff586fb
-	}
-
-	si, err := PaginateResp(f)
-	if err != nil {
-		return nil, err
-	}
-
-<<<<<<< HEAD
+	}
+
+	si, err := PaginateResp(f)
+	if err != nil {
+		return nil, err
+	}
+
+	list := make([]Agent, len(si))
+	for i := range si {
+		a := si[i].(*godo.Agent)
+		list[i] = Agent{Agent: a}
+	}
+
+	return list, nil
+}
+
+func (a *genAIService) ListDatacenterRegions(servesInference, servesBatch *bool) (DatacenterRegions, error) {
+	f := func(opt *godo.ListOptions) ([]any, *godo.Response, error) {
+		list, resp, err := a.client.GenAI.ListDatacenterRegions(context.TODO(), servesInference, servesBatch)
+		if err != nil {
+			return nil, nil, err
+		}
+		si := make([]any, len(list))
+		for i := range list {
+			si[i] = list[i]
+		}
+		return si, resp, err
+	}
+
+	si, err := PaginateResp(f)
+	if err != nil {
+		return nil, err
+	}
+
+	list := make([]DatacenterRegion, len(si))
+	for i := range si {
+		dc := si[i].(*godo.DatacenterRegions)
+		list[i] = DatacenterRegion{DatacenterRegions: dc}
+	}
+
+	return list, nil
+}
+
+func (a *genAIService) ListAvailableModels() (Models, error) {
+	f := func(opt *godo.ListOptions) ([]any, *godo.Response, error) {
+		list, resp, err := a.client.GenAI.ListAvailableModels(context.TODO(), opt)
+		if err != nil {
+			return nil, nil, err
+		}
+		si := make([]any, len(list))
+		for i := range list {
+			si[i] = list[i]
+		}
+		return si, resp, err
+	}
+
+	si, err := PaginateResp(f)
+	if err != nil {
+		return nil, err
+	}
+
 	list := make([]Model, len(si))
 	for i := range si {
 		m := si[i].(*godo.Model)
 		list[i] = Model{Model: m}
-=======
-	list := make([]Agent, len(si))
-	for i := range si {
-		a := si[i].(*godo.Agent)
-		list[i] = Agent{Agent: a}
->>>>>>> aff586fb
 	}
 
 	return list, nil
