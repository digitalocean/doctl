/*
Copyright 2018 The Doctl Authors All rights reserved.
Licensed under the Apache License, Version 2.0 (the "License");
you may not use this file except in compliance with the License.
You may obtain a copy of the License at
	http://www.apache.org/licenses/LICENSE-2.0
Unless required by applicable law or agreed to in writing, software
distributed under the License is distributed on an "AS IS" BASIS,
WITHOUT WARRANTIES OR CONDITIONS OF ANY KIND, either express or implied.
See the License for the specific language governing permissions and
limitations under the License.
*/

package do

import (
	"context"

	"github.com/digitalocean/godo"
)

// Agent wraps a godo.Agent.
type Agent struct {
	*godo.Agent
}

type KnowledgeBase struct {
	*godo.KnowledgeBase
}

type KnowledgeBaseDataSource struct {
	*godo.KnowledgeBaseDataSource
}
type ApiKeyInfo struct {
	*godo.ApiKeyInfo
}

type AgentVersion struct {
	*godo.AgentVersion
}

// ApiKeys is a slice of ApiKey.
type ApiKeys []ApiKeyInfo

type AgentRouteResponse struct {
	*godo.AgentRouteResponse
}

type FunctionRoute struct {
	*godo.AgentFunction
}

type FunctionRoutes []FunctionRoute

// Agents is a slice of Agent.
type Agents []Agent

type AgentVersions []AgentVersion

// KnowledgeBases for Agents
type KnowledgeBases []KnowledgeBase

// KnowledgeBase DataSources for Agents
type KnowledgeBaseDataSources []KnowledgeBaseDataSource

// GenAIService is an interface for interacting with DigitalOcean's Agent API.
type GenAIService interface {
	ListAgents() (Agents, error)
	CreateAgent(req *godo.AgentCreateRequest) (*Agent, error)
	GetAgent(agentID string) (*Agent, error)
	UpdateAgent(agentID string, req *godo.AgentUpdateRequest) (*Agent, error)
	DeleteAgent(agentID string) error
	UpdateAgentVisibility(agentID string, req *godo.AgentVisibilityUpdateRequest) (*Agent, error)
	ListKnowledgeBases() (KnowledgeBases, error)
	GetKnowledgeBase(knowledgeBaseID string) (*KnowledgeBase, error)
	CreateKnowledgeBase(req *godo.KnowledgeBaseCreateRequest) (*KnowledgeBase, error)
	UpdateKnowledgeBase(knowledgeBaseID string, req *godo.UpdateKnowledgeBaseRequest) (*KnowledgeBase, error)
	DeleteKnowledgeBase(knowledgeBaseID string) error
	AddKnowledgeBaseDataSource(knowledgeBaseID string, req *godo.AddKnowledgeBaseDataSourceRequest) (*KnowledgeBaseDataSource, error)
	ListKnowledgeBaseDataSources(knowledgeBaseID string) (KnowledgeBaseDataSources, error)
	DeleteKnowledgeBaseDataSource(knowledgeBaseID string, dataSourceID string) error
	AttachKnowledgeBaseToAgent(agentId string, knowledgeBaseID string) (*Agent, error)
	DetachKnowledgeBaseToAgent(agentId string, knowledgeBaseID string) (*Agent, error)
<<<<<<< HEAD
	ListAgentVersions(agentID string) (AgentVersions, error)
	ListAgentAPIKeys(agentId string) (ApiKeys, error)
	CreateAgentAPIKey(agentID string, req *godo.AgentAPIKeyCreateRequest) (*ApiKeyInfo, error)
	UpdateAgentAPIKey(agentID string, apikeyID string, req *godo.AgentAPIKeyUpdateRequest) (*ApiKeyInfo, error)
	DeleteAgentAPIKey(agentID string, apikeyID string) error
	RegenerateAgentAPIKey(agentID string, apikeyID string) (*ApiKeyInfo, error)
=======
	AddAgentRoute(parentAgentID string, childAgentID string) (*AgentRouteResponse, error)
	UpdateAgentRoute(parentAgentID string, childAgentID string, req *godo.AgentRouteUpdateRequest) (*AgentRouteResponse, error)
	DeleteAgentRoute(parentAgentID string, childAgentID string) error
	CreateFunctionRoute(id string, req *godo.FunctionRouteCreateRequest) (*Agent, error)
	DeleteFunctionRoute(agent_id string, function_id string) (*Agent, error)
	UpdateFunctionRoute(agent_id string, function_id string, req *godo.FunctionRouteUpdateRequest) (*Agent, error)
>>>>>>> d08294da
}

var _ GenAIService = &genAIService{}

type genAIService struct {
	client *godo.Client
}

// NewAgentService builds an instance of AgentService.
func NewGenAIService(client *godo.Client) GenAIService {
	return &genAIService{
		client: client,
	}
}

// List lists all agents.
func (a *genAIService) ListAgents() (Agents, error) {
	f := func(opt *godo.ListOptions) ([]any, *godo.Response, error) {
		list, resp, err := a.client.GenAI.ListAgents(context.TODO(), opt)
		if err != nil {
			return nil, nil, err
		}
		si := make([]any, len(list))
		for i := range list {
			si[i] = list[i]
		}
		return si, resp, err
	}

	si, err := PaginateResp(f)
	if err != nil {
		return nil, err
	}

	list := make([]Agent, len(si))
	for i := range si {
		a := si[i].(*godo.Agent)
		list[i] = Agent{Agent: a}
	}

	return list, nil
}

// Create creates a new agent.
func (a *genAIService) CreateAgent(req *godo.AgentCreateRequest) (*Agent, error) {
	agent, _, err := a.client.GenAI.CreateAgent(context.TODO(), req)
	if err != nil {
		return nil, err
	}
	return &Agent{Agent: agent}, nil
}

// Get retrieves an agent by ID.
func (a *genAIService) GetAgent(agentID string) (*Agent, error) {
	agent, _, err := a.client.GenAI.GetAgent(context.TODO(), agentID)
	if err != nil {
		return nil, err
	}
	return &Agent{Agent: agent}, nil
}

// Update updates an agent by ID.
func (a *genAIService) UpdateAgent(agentID string, req *godo.AgentUpdateRequest) (*Agent, error) {
	agent, _, err := a.client.GenAI.UpdateAgent(context.TODO(), agentID, req)
	if err != nil {
		return nil, err
	}
	return &Agent{Agent: agent}, nil
}

func (a *genAIService) DeleteAgent(agentID string) error {
	_, _, err := a.client.GenAI.DeleteAgent(context.TODO(), agentID)
	return err
}

// UpdateVisibility updates the visibility of an agent by ID.
func (a *genAIService) UpdateAgentVisibility(agentID string, req *godo.AgentVisibilityUpdateRequest) (*Agent, error) {
	agent, _, err := a.client.GenAI.UpdateAgentVisibility(context.TODO(), agentID, req)
	if err != nil {
		return nil, err
	}
	return &Agent{Agent: agent}, nil
}

// ListKnowledgeBases lists all knowledge bases for an agent.
func (a *genAIService) ListKnowledgeBases() (KnowledgeBases, error) {
	f := func(opt *godo.ListOptions) ([]any, *godo.Response, error) {
		list, resp, err := a.client.GenAI.ListKnowledgeBases(context.TODO(), opt)
		if err != nil {
			return nil, nil, err
		}
		si := make([]any, len(list))
		for i := range list {
			si[i] = &list[i]
		}
		return si, resp, err
	}

	si, err := PaginateResp(f)
	if err != nil {
		return nil, err
	}

	list := make([]KnowledgeBase, len(si))
	for i := range si {
		kb := si[i].(*godo.KnowledgeBase)
		list[i] = KnowledgeBase{KnowledgeBase: kb}
	}

	return list, nil
}

func (a *genAIService) GetKnowledgeBase(knowledgeBaseID string) (*KnowledgeBase, error) {
	kb, _, _, err := a.client.GenAI.GetKnowledgeBase(context.TODO(), knowledgeBaseID)
	if err != nil {
		return nil, err
	}
	return &KnowledgeBase{KnowledgeBase: kb}, nil
}

func (a *genAIService) ListKnowledgeBaseDataSources(knowledgeBaseID string) (KnowledgeBaseDataSources, error) {
	f := func(opt *godo.ListOptions) ([]any, *godo.Response, error) {
		list, resp, err := a.client.GenAI.ListKnowledgeBaseDataSources(context.TODO(), knowledgeBaseID, opt)
		if err != nil {
			return nil, nil, err
		}
		si := make([]any, len(list))
		for i := range list {
			si[i] = &list[i]
		}
		return si, resp, err
	}

	si, err := PaginateResp(f)
	if err != nil {
		return nil, err
	}

	list := make([]KnowledgeBaseDataSource, len(si))
	for i := range si {
		kb := si[i].(*godo.KnowledgeBaseDataSource)
		list[i] = KnowledgeBaseDataSource{KnowledgeBaseDataSource: kb}
	}

	return list, nil
}

func (a *genAIService) CreateKnowledgeBase(req *godo.KnowledgeBaseCreateRequest) (*KnowledgeBase, error) {
	kb, _, err := a.client.GenAI.CreateKnowledgeBase(context.TODO(), req)
	if err != nil {
		return nil, err
	}
	return &KnowledgeBase{KnowledgeBase: kb}, nil
}

func (a *genAIService) UpdateKnowledgeBase(knowledgeBaseID string, req *godo.UpdateKnowledgeBaseRequest) (*KnowledgeBase, error) {
	kb, _, err := a.client.GenAI.UpdateKnowledgeBase(context.TODO(), knowledgeBaseID, req)
	if err != nil {
		return nil, err
	}
	return &KnowledgeBase{KnowledgeBase: kb}, nil
}

func (a *genAIService) AddKnowledgeBaseDataSource(knowledgeBaseID string, req *godo.AddKnowledgeBaseDataSourceRequest) (*KnowledgeBaseDataSource, error) {
	kb, _, err := a.client.GenAI.AddKnowledgeBaseDataSource(context.TODO(), knowledgeBaseID, req)
	if err != nil {
		return nil, err
	}
	return &KnowledgeBaseDataSource{KnowledgeBaseDataSource: kb}, nil
}

func (a *genAIService) DeleteKnowledgeBaseDataSource(knowledgeBaseID string, dataSourceID string) error {
	_, _, _, err := a.client.GenAI.DeleteKnowledgeBaseDataSource(context.TODO(), knowledgeBaseID, dataSourceID)
	return err
}

func (a *genAIService) DeleteKnowledgeBase(knowledgeBaseID string) error {
	_, _, err := a.client.GenAI.DeleteKnowledgeBase(context.TODO(), knowledgeBaseID)
	return err
}

func (a *genAIService) AttachKnowledgeBaseToAgent(agentId string, knowledgeBaseID string) (*Agent, error) {
	agent, _, err := a.client.GenAI.AttachKnowledgeBaseToAgent(context.TODO(), agentId, knowledgeBaseID)
	if err != nil {
		return &Agent{}, err
	}
	return &Agent{Agent: agent}, nil
}

func (a *genAIService) DetachKnowledgeBaseToAgent(agentId string, knowledgeBaseID string) (*Agent, error) {
	agent, _, err := a.client.GenAI.DetachKnowledgeBaseToAgent(context.TODO(), agentId, knowledgeBaseID)
	if err != nil {
		return &Agent{}, err
	}
	return &Agent{Agent: agent}, nil
}

<<<<<<< HEAD
// CreateAgentAPIKey implements GenAIService.
func (a *genAIService) CreateAgentAPIKey(agentID string, req *godo.AgentAPIKeyCreateRequest) (*ApiKeyInfo, error) {
	apikeyInfo, _, err := a.client.GenAI.CreateAgentAPIKey(context.TODO(), agentID, req)
	if err != nil {
		return nil, err
	}
	return &ApiKeyInfo{ApiKeyInfo: apikeyInfo}, nil
}

// DeleteAgentAPIKey implements GenAIService.
func (a *genAIService) DeleteAgentAPIKey(agentID string, apikeyID string) error {
	_, _, err := a.client.GenAI.DeleteAgentAPIKey(context.TODO(), agentID, apikeyID)
	return err
}

// ListAgentAPIKeys implements GenAIService.
func (a *genAIService) ListAgentAPIKeys(agentId string) (ApiKeys, error) {
	f := func(opt *godo.ListOptions) ([]any, *godo.Response, error) {
		list, resp, err := a.client.GenAI.ListAgentAPIKeys(context.TODO(), agentId, opt)
		if err != nil {
			return nil, nil, err
		}
		si := make([]any, len(list))
		for i := range list {
			si[i] = list[i]
		}
		return si, resp, err
	}

	// Checking if there are no API keys we don't need to paginate
	opt := &godo.ListOptions{Page: 1, PerPage: perPage}
	res, _, err := f(opt)
	if err != nil {
		return nil, err
	}
	if len(res) == 0 {
		return ApiKeys{}, nil
	}

	si, err := PaginateResp(f)
	if err != nil {
		return nil, err
	}

	if len(si) == 0 {
		return ApiKeys{}, nil
	}

	list := make([]ApiKeyInfo, len(si))
	for i := range si {
		a := si[i].(*godo.ApiKeyInfo)
		list[i] = ApiKeyInfo{ApiKeyInfo: a}
	}

	return list, nil
}

// RegenerateAgentAPIKey implements GenAIService.
func (a *genAIService) RegenerateAgentAPIKey(agentID string, apikeyID string) (*ApiKeyInfo, error) {
	apikeyInfo, _, err := a.client.GenAI.RegenerateAgentAPIKey(context.TODO(), agentID, apikeyID)
	if err != nil {
		return nil, err
	}
	return &ApiKeyInfo{ApiKeyInfo: apikeyInfo}, nil
}

// UpdateAgentAPIKey implements GenAIService.
func (a *genAIService) UpdateAgentAPIKey(agentID string, apikeyID string, req *godo.AgentAPIKeyUpdateRequest) (*ApiKeyInfo, error) {
	apikeyInfo, _, err := a.client.GenAI.UpdateAgentAPIKey(context.TODO(), agentID, apikeyID, req)
	if err != nil {
		return nil, err
	}
	return &ApiKeyInfo{ApiKeyInfo: apikeyInfo}, nil
}

func (a *genAIService) ListAgentVersions(agentID string) (AgentVersions, error) {
	f := func(opt *godo.ListOptions) ([]any, *godo.Response, error) {
		list, resp, err := a.client.GenAI.ListAgentVersions(context.TODO(), agentID, opt)
		if err != nil {
			return nil, nil, err
		}
		si := make([]any, len(list))
		for i := range list {
			si[i] = list[i]
		}
		return si, resp, err
	}

	si, err := PaginateResp(f)
	if err != nil {
		return nil, err
	}

	list := make([]AgentVersion, len(si))
	for i := range si {
		a := si[i].(*godo.AgentVersion)
		list[i] = AgentVersion{AgentVersion: a}
	}

	return list, nil

=======
func (a *genAIService) AddAgentRoute(parentAgentID string, childAgentID string) (*AgentRouteResponse, error) {
	// Create the request object
	req := &godo.AgentRouteCreateRequest{
		ParentAgentUuid: parentAgentID,
		ChildAgentUuid:  childAgentID,
	}

	routeResponse, _, err := a.client.GenAI.AddAgentRoute(context.TODO(), parentAgentID, childAgentID, req)
	if err != nil {
		return nil, err
	}
	return &AgentRouteResponse{AgentRouteResponse: routeResponse}, nil
}

func (a *genAIService) UpdateAgentRoute(parentAgentID string, childAgentID string, req *godo.AgentRouteUpdateRequest) (*AgentRouteResponse, error) {
	routeResponse, _, err := a.client.GenAI.UpdateAgentRoute(context.TODO(), parentAgentID, childAgentID, req)
	if err != nil {
		return nil, err
	}
	return &AgentRouteResponse{AgentRouteResponse: routeResponse}, nil
}

func (a *genAIService) DeleteAgentRoute(parentAgentID string, childAgentID string) error {
	_, _, err := a.client.GenAI.DeleteAgentRoute(context.TODO(), parentAgentID, childAgentID)
	return err
}

// CreateFunctionRoute creates a new function route for the specified agent
func (s *genAIService) CreateFunctionRoute(id string, cr *godo.FunctionRouteCreateRequest) (*Agent, error) {
	agent, _, err := s.client.GenAI.CreateFunctionRoute(context.TODO(), id, cr)
	if err != nil {
		return nil, err
	}
	return &Agent{Agent: agent}, nil
}

// DeleteFunctionRoute deletes a function route for the specified agent
func (s *genAIService) DeleteFunctionRoute(agent_id string, function_id string) (*Agent, error) {
	agent, _, err := s.client.GenAI.DeleteFunctionRoute(context.TODO(), agent_id, function_id)
	if err != nil {
		return nil, err
	}
	return &Agent{agent}, nil
}

// Update FunctionRoute updates a function route for the specified agent
func (s *genAIService) UpdateFunctionRoute(agent_id string, function_id string, cr *godo.FunctionRouteUpdateRequest) (*Agent, error) {
	agent, _, err := s.client.GenAI.UpdateFunctionRoute(context.TODO(), agent_id, function_id, cr)
	if err != nil {
		return nil, err
	}
	return &Agent{agent}, nil
>>>>>>> d08294da
}<|MERGE_RESOLUTION|>--- conflicted
+++ resolved
@@ -31,6 +31,16 @@
 type KnowledgeBaseDataSource struct {
 	*godo.KnowledgeBaseDataSource
 }
+
+type AgentRouteResponse struct {
+	*godo.AgentRouteResponse
+}
+
+type FunctionRoute struct {
+	*godo.AgentFunction
+}
+
+type FunctionRoutes []FunctionRoute
 type ApiKeyInfo struct {
 	*godo.ApiKeyInfo
 }
@@ -41,16 +51,6 @@
 
 // ApiKeys is a slice of ApiKey.
 type ApiKeys []ApiKeyInfo
-
-type AgentRouteResponse struct {
-	*godo.AgentRouteResponse
-}
-
-type FunctionRoute struct {
-	*godo.AgentFunction
-}
-
-type FunctionRoutes []FunctionRoute
 
 // Agents is a slice of Agent.
 type Agents []Agent
@@ -81,21 +81,18 @@
 	DeleteKnowledgeBaseDataSource(knowledgeBaseID string, dataSourceID string) error
 	AttachKnowledgeBaseToAgent(agentId string, knowledgeBaseID string) (*Agent, error)
 	DetachKnowledgeBaseToAgent(agentId string, knowledgeBaseID string) (*Agent, error)
-<<<<<<< HEAD
+	AddAgentRoute(parentAgentID string, childAgentID string) (*AgentRouteResponse, error)
+	UpdateAgentRoute(parentAgentID string, childAgentID string, req *godo.AgentRouteUpdateRequest) (*AgentRouteResponse, error)
+	DeleteAgentRoute(parentAgentID string, childAgentID string) error
+	CreateFunctionRoute(id string, req *godo.FunctionRouteCreateRequest) (*Agent, error)
+	DeleteFunctionRoute(agent_id string, function_id string) (*Agent, error)
+	UpdateFunctionRoute(agent_id string, function_id string, req *godo.FunctionRouteUpdateRequest) (*Agent, error)
 	ListAgentVersions(agentID string) (AgentVersions, error)
 	ListAgentAPIKeys(agentId string) (ApiKeys, error)
 	CreateAgentAPIKey(agentID string, req *godo.AgentAPIKeyCreateRequest) (*ApiKeyInfo, error)
 	UpdateAgentAPIKey(agentID string, apikeyID string, req *godo.AgentAPIKeyUpdateRequest) (*ApiKeyInfo, error)
 	DeleteAgentAPIKey(agentID string, apikeyID string) error
 	RegenerateAgentAPIKey(agentID string, apikeyID string) (*ApiKeyInfo, error)
-=======
-	AddAgentRoute(parentAgentID string, childAgentID string) (*AgentRouteResponse, error)
-	UpdateAgentRoute(parentAgentID string, childAgentID string, req *godo.AgentRouteUpdateRequest) (*AgentRouteResponse, error)
-	DeleteAgentRoute(parentAgentID string, childAgentID string) error
-	CreateFunctionRoute(id string, req *godo.FunctionRouteCreateRequest) (*Agent, error)
-	DeleteFunctionRoute(agent_id string, function_id string) (*Agent, error)
-	UpdateFunctionRoute(agent_id string, function_id string, req *godo.FunctionRouteUpdateRequest) (*Agent, error)
->>>>>>> d08294da
 }
 
 var _ GenAIService = &genAIService{}
@@ -293,7 +290,60 @@
 	return &Agent{Agent: agent}, nil
 }
 
-<<<<<<< HEAD
+func (a *genAIService) AddAgentRoute(parentAgentID string, childAgentID string) (*AgentRouteResponse, error) {
+	// Create the request object
+	req := &godo.AgentRouteCreateRequest{
+		ParentAgentUuid: parentAgentID,
+		ChildAgentUuid:  childAgentID,
+	}
+
+	routeResponse, _, err := a.client.GenAI.AddAgentRoute(context.TODO(), parentAgentID, childAgentID, req)
+	if err != nil {
+		return nil, err
+	}
+	return &AgentRouteResponse{AgentRouteResponse: routeResponse}, nil
+}
+
+func (a *genAIService) UpdateAgentRoute(parentAgentID string, childAgentID string, req *godo.AgentRouteUpdateRequest) (*AgentRouteResponse, error) {
+	routeResponse, _, err := a.client.GenAI.UpdateAgentRoute(context.TODO(), parentAgentID, childAgentID, req)
+	if err != nil {
+		return nil, err
+	}
+	return &AgentRouteResponse{AgentRouteResponse: routeResponse}, nil
+}
+
+func (a *genAIService) DeleteAgentRoute(parentAgentID string, childAgentID string) error {
+	_, _, err := a.client.GenAI.DeleteAgentRoute(context.TODO(), parentAgentID, childAgentID)
+	return err
+}
+
+// CreateFunctionRoute creates a new function route for the specified agent
+func (s *genAIService) CreateFunctionRoute(id string, cr *godo.FunctionRouteCreateRequest) (*Agent, error) {
+	agent, _, err := s.client.GenAI.CreateFunctionRoute(context.TODO(), id, cr)
+	if err != nil {
+		return nil, err
+	}
+	return &Agent{Agent: agent}, nil
+}
+
+// DeleteFunctionRoute deletes a function route for the specified agent
+func (s *genAIService) DeleteFunctionRoute(agent_id string, function_id string) (*Agent, error) {
+	agent, _, err := s.client.GenAI.DeleteFunctionRoute(context.TODO(), agent_id, function_id)
+	if err != nil {
+		return nil, err
+	}
+	return &Agent{agent}, nil
+}
+
+// Update FunctionRoute updates a function route for the specified agent
+func (s *genAIService) UpdateFunctionRoute(agent_id string, function_id string, cr *godo.FunctionRouteUpdateRequest) (*Agent, error) {
+	agent, _, err := s.client.GenAI.UpdateFunctionRoute(context.TODO(), agent_id, function_id, cr)
+	if err != nil {
+		return nil, err
+	}
+	return &Agent{agent}, nil
+}
+
 // CreateAgentAPIKey implements GenAIService.
 func (a *genAIService) CreateAgentAPIKey(agentID string, req *godo.AgentAPIKeyCreateRequest) (*ApiKeyInfo, error) {
 	apikeyInfo, _, err := a.client.GenAI.CreateAgentAPIKey(context.TODO(), agentID, req)
@@ -395,58 +445,4 @@
 
 	return list, nil
 
-=======
-func (a *genAIService) AddAgentRoute(parentAgentID string, childAgentID string) (*AgentRouteResponse, error) {
-	// Create the request object
-	req := &godo.AgentRouteCreateRequest{
-		ParentAgentUuid: parentAgentID,
-		ChildAgentUuid:  childAgentID,
-	}
-
-	routeResponse, _, err := a.client.GenAI.AddAgentRoute(context.TODO(), parentAgentID, childAgentID, req)
-	if err != nil {
-		return nil, err
-	}
-	return &AgentRouteResponse{AgentRouteResponse: routeResponse}, nil
-}
-
-func (a *genAIService) UpdateAgentRoute(parentAgentID string, childAgentID string, req *godo.AgentRouteUpdateRequest) (*AgentRouteResponse, error) {
-	routeResponse, _, err := a.client.GenAI.UpdateAgentRoute(context.TODO(), parentAgentID, childAgentID, req)
-	if err != nil {
-		return nil, err
-	}
-	return &AgentRouteResponse{AgentRouteResponse: routeResponse}, nil
-}
-
-func (a *genAIService) DeleteAgentRoute(parentAgentID string, childAgentID string) error {
-	_, _, err := a.client.GenAI.DeleteAgentRoute(context.TODO(), parentAgentID, childAgentID)
-	return err
-}
-
-// CreateFunctionRoute creates a new function route for the specified agent
-func (s *genAIService) CreateFunctionRoute(id string, cr *godo.FunctionRouteCreateRequest) (*Agent, error) {
-	agent, _, err := s.client.GenAI.CreateFunctionRoute(context.TODO(), id, cr)
-	if err != nil {
-		return nil, err
-	}
-	return &Agent{Agent: agent}, nil
-}
-
-// DeleteFunctionRoute deletes a function route for the specified agent
-func (s *genAIService) DeleteFunctionRoute(agent_id string, function_id string) (*Agent, error) {
-	agent, _, err := s.client.GenAI.DeleteFunctionRoute(context.TODO(), agent_id, function_id)
-	if err != nil {
-		return nil, err
-	}
-	return &Agent{agent}, nil
-}
-
-// Update FunctionRoute updates a function route for the specified agent
-func (s *genAIService) UpdateFunctionRoute(agent_id string, function_id string, cr *godo.FunctionRouteUpdateRequest) (*Agent, error) {
-	agent, _, err := s.client.GenAI.UpdateFunctionRoute(context.TODO(), agent_id, function_id, cr)
-	if err != nil {
-		return nil, err
-	}
-	return &Agent{agent}, nil
->>>>>>> d08294da
 }