--- conflicted
+++ resolved
@@ -174,17 +174,15 @@
 	GetPostgreSQLConfiguration(databaseID string) (*PostgreSQLConfig, error)
 	GetRedisConfiguration(databaseID string) (*RedisConfig, error)
 
-<<<<<<< HEAD
 	UpdateMySQLConfiguration(databaseID string, confString string) error
 	UpdatePostgreSQLConfiguration(databaseID string, confString string) error
 	UpdateRedisConfiguration(databaseID string, confString string) error
-=======
+
 	ListTopics(string) (DatabaseTopics, error)
 	GetTopic(string, string) (*DatabaseTopic, error)
 	CreateTopic(string, *godo.DatabaseCreateTopicRequest) (*DatabaseTopic, error)
 	UpdateTopic(string, string, *godo.DatabaseUpdateTopicRequest) error
 	DeleteTopic(string, string) error
->>>>>>> b73c8f72
 }
 
 type databasesService struct {
@@ -645,7 +643,6 @@
 	}, nil
 }
 
-<<<<<<< HEAD
 func (ds *databasesService) UpdateMySQLConfiguration(databaseID string, confString string) error {
 	var conf godo.MySQLConfig
 	err := json.Unmarshal([]byte(confString), &conf)
@@ -689,7 +686,8 @@
 	}
 
 	return nil
-=======
+}
+
 func (ds *databasesService) ListTopics(databaseID string) (DatabaseTopics, error) {
 	f := func(opt *godo.ListOptions) ([]interface{}, *godo.Response, error) {
 		list, resp, err := ds.client.Databases.ListTopics(context.TODO(), databaseID, opt)
@@ -746,5 +744,4 @@
 	_, err := ds.client.Databases.DeleteTopic(context.TODO(), databaseID, topicName)
 
 	return err
->>>>>>> b73c8f72
 }