--- conflicted
+++ resolved
@@ -246,11 +246,7 @@
 	// Minimum required version of the sandbox plugin code.  The first part is
 	// the version of the incorporated Nimbella CLI and the second part is the
 	// version of the bridge code in the sandbox plugin repository.
-<<<<<<< HEAD
-	minServerlessVersion = "4.2.7-1.3.1"
-=======
 	minServerlessVersion = "4.2.8-1.3.1"
->>>>>>> 242b3338
 
 	// The version of nodejs to download alongsize the plugin download.
 	nodeVersion = "v16.13.0"
@@ -354,11 +350,7 @@
 	if s.owClient != nil {
 		return nil
 	}
-<<<<<<< HEAD
-	err := s.CheckServerlessStatus(HashAccessToken(s.accessToken))
-=======
 	err := s.CheckServerlessStatus()
->>>>>>> 242b3338
 	if err != nil {
 		return err
 	}
@@ -828,15 +820,11 @@
 	if err != nil {
 		return empty, err
 	}
-<<<<<<< HEAD
 
 	resp, _, err := s.owClient.Activations.Count(&options)
 	if err != nil {
 		return empty, err
 	}
-=======
-	resp, _, err := s.owClient.Activations.Count(&options)
->>>>>>> 242b3338
 	return *resp, err
 }
 
@@ -847,15 +835,11 @@
 	if err != nil {
 		return empty, err
 	}
-<<<<<<< HEAD
 
 	resp, _, err := s.owClient.Activations.Get(id)
 	if err != nil {
 		return empty, err
 	}
-=======
-	resp, _, err := s.owClient.Activations.Get(id)
->>>>>>> 242b3338
 	return *resp, err
 }
 
@@ -866,16 +850,12 @@
 	if err != nil {
 		return empty, err
 	}
-<<<<<<< HEAD
 
 	resp, _, err := s.owClient.Activations.Logs(id)
 	if err != nil {
 		return empty, err
 	}
 
-=======
-	resp, _, err := s.owClient.Activations.Logs(id)
->>>>>>> 242b3338
 	return *resp, err
 }
 
@@ -886,15 +866,11 @@
 	if err != nil {
 		return empty, err
 	}
-<<<<<<< HEAD
 
 	resp, _, err := s.owClient.Activations.Result(id)
 	if err != nil {
 		return empty, err
 	}
-=======
-	resp, _, err := s.owClient.Activations.Result(id)
->>>>>>> 242b3338
 	return *resp, err
 }
 
@@ -933,11 +909,7 @@
 // of that function are listed.  If 'fcn' is empty all triggers are listed.
 func (s *serverlessService) ListTriggers(ctx context.Context, fcn string) ([]ServerlessTrigger, error) {
 	empty := []ServerlessTrigger{}
-<<<<<<< HEAD
-	err := s.CheckServerlessStatus(HashAccessToken(s.accessToken))
-=======
 	err := s.CheckServerlessStatus()
->>>>>>> 242b3338
 	if err != nil {
 		return empty, err
 	}
@@ -991,11 +963,7 @@
 // GetTrigger gets the contents of a trigger for display
 func (s *serverlessService) GetTrigger(ctx context.Context, name string) (ServerlessTrigger, error) {
 	empty := ServerlessTrigger{}
-<<<<<<< HEAD
-	err := s.CheckServerlessStatus(HashAccessToken(s.accessToken))
-=======
 	err := s.CheckServerlessStatus()
->>>>>>> 242b3338
 	if err != nil {
 		return empty, err
 	}
