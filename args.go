/*
Copyright 2018 The Doctl Authors All rights reserved.
Licensed under the Apache License, Version 2.0 (the "License");
you may not use this file except in compliance with the License.
You may obtain a copy of the License at
    http://www.apache.org/licenses/LICENSE-2.0
Unless required by applicable law or agreed to in writing, software
distributed under the License is distributed on an "AS IS" BASIS,
WITHOUT WARRANTIES OR CONDITIONS OF ANY KIND, either express or implied.
See the License for the specific language governing permissions and
limitations under the License.
*/

package doctl

const (
	// ArgAccessToken is the access token to be used for the operations
	ArgAccessToken = "access-token"
	// ArgContext is the name of the auth context
	ArgContext = "context"
	// ArgDefaultContext is the default auth context
	ArgDefaultContext = "default"
	// ArgActionID is an action id argument.
	ArgActionID = "action-id"
	// ArgActionAfter is an action after argument.
	ArgActionAfter = "after"
	// ArgActionBefore is an action before argument.
	ArgActionBefore = "before"
	// ArgActionResourceType is an action resource type argument.
	ArgActionResourceType = "resource-type"
	// ArgActionRegion is an action region argument.
	ArgActionRegion = "region"
	// ArgActionStatus is an action status argument.
	ArgActionStatus = "status"
	// ArgActionType is an action type argument.
	ArgActionType = "action-type"
	// ArgApp is the app ID.
	ArgApp = "app"
	// ArgAppWithProjects will determine whether project ids should be fetched along with listed apps.
	ArgAppWithProjects = "with-projects"
	// ArgAppSpec is a path to an app spec.
	ArgAppSpec = "spec"
	// ArgAppLogType the type of log.
	ArgAppLogType = "type"
	// ArgAppDeployment is the deployment ID.
	ArgAppDeployment = "deployment"
	// ArgAppInstanceName is the instance name of currently running instances (optional).
	ArgAppInstanceName = "instance-name"
	// ArgAppDevConfig is the path to the app dev link config.
	ArgAppDevConfig = "dev-config"
	// ArgBuildCommand is an optional build command to set for local development.
	ArgBuildCommand = "build-command"
	// ArgBuildpack is a buildpack id.
	ArgBuildpack = "buildpack"
	// ArgAppLogFollow follow logs.
	ArgAppLogFollow = "follow"
	// ArgAppLogTail tail logs.
	ArgAppLogTail = "tail"
	// ArgNoPrefix no prefix to json logs
	ArgNoPrefix = "no-prefix"
	// ArgAppForceRebuild forces a deployment rebuild
	ArgAppForceRebuild = "force-rebuild"
	// ArgAppComponents is a list of components to restart.
	ArgAppComponents = "components"
	// ArgAppAlertDestinations is a path to an app alert destination file.
	ArgAppAlertDestinations = "app-alert-destinations"
	// ArgClusterName is a cluster name argument.
	ArgClusterName = "cluster-name"
	// ArgClusterVersionSlug is a cluster version argument.
	ArgClusterVersionSlug = "version"
	// ArgVPCUUID is a VPC UUID argument.
	ArgVPCUUID = "vpc-uuid"
	// ArgClusterVPCUUID is a cluster vpc-uuid argument.
	ArgClusterVPCUUID = "vpc-uuid"
	// ArgClusterSubnet is a cluster pod CIDR argument.
	ArgClusterSubnet = "cluster-subnet"
	// ArgServiceSubnet is a cluster service CIDR argument.
	ArgServiceSubnet = "service-subnet"
	// ArgClusterNodePool are a cluster's node pools arguments.
	ArgClusterNodePool = "node-pool"
	// ArgClusterUpdateKubeconfig updates the local kubeconfig.
	ArgClusterUpdateKubeconfig = "update-kubeconfig"
	// ArgNoCache represents whether or not to omit the cache on the next command.
	ArgNoCache = "no-cache"
	// ArgNodePoolName is a cluster's node pool name argument.
	ArgNodePoolName = "name"
	// ArgNodePoolCount is a cluster's node pool count argument.
	ArgNodePoolCount = "count"
	// ArgNodePoolAutoScale is a cluster's node pool auto_scale argument.
	ArgNodePoolAutoScale = "auto-scale"
	// ArgNodePoolMinNodes is a cluster's node pool min_nodes argument.
	ArgNodePoolMinNodes = "min-nodes"
	// ArgNodePoolMaxNodes is a cluster's node pool max_nodes argument.
	ArgNodePoolMaxNodes = "max-nodes"
	// ArgNodePoolNodeIDs is a cluster's node pool nodes argument.
	ArgNodePoolNodeIDs = "node-ids"
	// ArgMaintenanceWindow is a cluster's maintenance window argument
	ArgMaintenanceWindow = "maintenance-window"
	// ArgMajorVersion is a major version number.
	ArgMajorVersion = "major-version"
	// ArgAutoUpgrade is a cluster's auto-upgrade argument.
	ArgAutoUpgrade = "auto-upgrade"

	// ArgAutoscaleID is an autoscale id argument.
	ArgAutoscaleID = "id"
	// ArgAutoscaleName is an autoscale name argument.
	ArgAutoscaleName = "name"
	// ArgAutoscaleMinInstances is an autoscale min instance argument.
	ArgAutoscaleMinInstances = "min-instances"
	// ArgAutoscaleMaxInstances is an autoscale max instance argument.
	ArgAutoscaleMaxInstances = "max-instances"
	// ArgAutoscaleCpuTarget is an autoscale target cpu utilization argument.
	ArgAutoscaleCpuTarget = "cpu-target"
	// ArgAutoscaleMemTarget is an autoscale target memory utilization argument.
	ArgAutoscaleMemTarget = "mem-target"
	// ArgAutoscaleCooldownMinutes is an autoscale cooldown duration (minutes) argument.
	ArgAutoscaleCooldownMinutes = "cooldown-minutes"
	// ArgAutoscaleTargetInstances is an autoscale target instance argument.
	ArgAutoscaleTargetInstances = "target-instances"

	// ArgHA is a cluster's highly available control plane argument.
	ArgHA = "ha"
	// ArgEnableControlPlaneFirewall enable control plane firewall.
	ArgEnableControlPlaneFirewall = "enable-control-plane-firewall"
	// ArgControlPlaneFirewallAllowedAddresses list of allowed addresses that can access the control plane.
	ArgControlPlaneFirewallAllowedAddresses = "control-plane-firewall-allowed-addresses"
	// ArgClusterAutoscalerScaleDownUtilizationThreshold is the cluster autoscaler scale down utilization threshold
	ArgClusterAutoscalerScaleDownUtilizationThreshold = "scale-down-utilization-threshold"
	// ArgClusterAutoscalerScaleDownUnneededTime is the cluster autoscaler scale down unneeded time
	ArgClusterAutoscalerScaleDownUnneededTime = "scale-down-unneeded-time"
	// ArgClusterAutoscalerExpanders customizes the expanders used by the cluster autoscaler to scale up the cluster.
	ArgClusterAutoscalerExpanders = "expanders"
	// ArgEnableRoutingAgent enables the routing-agent cluster plugin.
	ArgEnableRoutingAgent = "enable-routing-agent"
	// ArgSurgeUpgrade is a cluster's surge-upgrade argument.
	ArgSurgeUpgrade = "surge-upgrade"
	// ArgCommandUpsert is an upsert for a resource to be created or updated argument.
	ArgCommandUpsert = "upsert"
	// ArgCommandUpdateSources tells the respective operation to also update the underlying sources.
	ArgCommandUpdateSources = "update-sources"
	// ArgCommandWait is a wait for a resource to be created argument.
	ArgCommandWait = "wait"
	// ArgSetCurrentContext is a flag to set the new kubeconfig context as current.
	ArgSetCurrentContext = "set-current-context"
	// ArgDropletID is a droplet id argument.
	ArgDropletID = "droplet-id"
	// ArgDropletIDs is a list of droplet IDs.
	ArgDropletIDs = "droplet-ids"
	// ArgKernelID is a kernel id argument.
	ArgKernelID = "kernel-id"
	// ArgKubernetesLabel is a Kubernetes label argument.
	ArgKubernetesLabel = "label"
	// ArgKubernetesTaint is a Kubernetes taint argument.
	ArgKubernetesTaint = "taint"
	// ArgKubernetesAlias is a Kubernetes alias argument that saves authentication information under the specified context.
	ArgKubernetesAlias = "alias"
	// ArgKubeConfigExpirySeconds indicates the length of time the token in a kubeconfig will be valid in seconds.
	ArgKubeConfigExpirySeconds = "expiry-seconds"
	// ArgImage is an image argument.
	ArgImage = "image"
	// ArgImageID is an image id argument.
	ArgImageID = "image-id"
	// ArgImagePublic is a public image argument.
	ArgImagePublic = "public"
	// ArgImageSlug is an image slug argument.
	ArgImageSlug = "image-slug"
	// ArgInteractive is the argument to enable an interactive CLI.
	ArgInteractive = "interactive"
	// ArgIPAddress is an IP address argument.
	ArgIPAddress = "ip-address"
	// ArgDropletName is a droplet name argument.
	ArgDropletName = "droplet-name"
	// ArgEnvFile is an environment file to load variables from.
	ArgEnvFile = "env-file"
	// ArgResizeDisk is a resize disk argument.
	ArgResizeDisk = "resize-disk"
	// ArgSnapshotName is a snapshot name argument.
	ArgSnapshotName = "snapshot-name"
	// ArgSnapshotDesc is the description for volume snapshot.
	ArgSnapshotDesc = "snapshot-desc"
	// ArgResourceType is the resource type for snapshot.
	ArgResourceType = "resource"
	// ArgBackups is an enable backups argument.
	ArgBackups = "enable-backups"
	// ArgDropletBackupPolicyPlan sets a frequency plan for backups.
	ArgDropletBackupPolicyPlan = "backup-policy-plan"
	// ArgDropletBackupPolicyWeekday sets backup policy day of the week.
	ArgDropletBackupPolicyWeekday = "backup-policy-weekday"
	// ArgDropletBackupPolicyHour sets backup policy hour.
	ArgDropletBackupPolicyHour = "backup-policy-hour"
	// ArgIPv6 is an enable IPv6 argument.
	ArgIPv6 = "enable-ipv6"
	// ArgPrivateNetworking is an enable private networking argument.
	ArgPrivateNetworking = "enable-private-networking"
	// ArgMonitoring is an enable monitoring argument.
	ArgMonitoring = "enable-monitoring"
	// ArgDropletAgent is an argument for enabling/disabling the Droplet agent.
	ArgDropletAgent = "droplet-agent"
	// ArgRecordData is a record data argument.
	ArgRecordData = "record-data"
	// ArgRecordID is a record id argument.
	ArgRecordID = "record-id"
	// ArgRecordName is a record name argument.
	ArgRecordName = "record-name"
	// ArgRecordPort is a record port argument.
	ArgRecordPort = "record-port"
	// ArgRecordPriority is a record priority argument.
	ArgRecordPriority = "record-priority"
	// ArgRecordType is a record type argument.
	ArgRecordType = "record-type"
	// ArgRecordTTL is a record ttl argument.
	ArgRecordTTL = "record-ttl"
	// ArgRecordWeight is a record weight argument.
	ArgRecordWeight = "record-weight"
	// ArgRecordFlags is a record flags argument.
	ArgRecordFlags = "record-flags"
	// ArgRecordTag is a record tag argument.
	ArgRecordTag = "record-tag"
	// ArgRegionSlug is a region slug argument.
	ArgRegionSlug = "region"
	// ArgSchemaOnly is a schema only argument.
	ArgSchemaOnly = "schema-only"
	// ArgSizeSlug is a size slug argument.
	ArgSizeSlug = "size"
	// ArgSizeUnit is a size unit argument.
	ArgSizeUnit = "size-unit"
	// ArgsSSHKeyPath is a ssh argument.
	ArgsSSHKeyPath = "ssh-key-path"
	// ArgSSHKeys is a ssh key argument.
	ArgSSHKeys = "ssh-keys"
	// ArgsSSHPort is a ssh argument.
	ArgsSSHPort = "ssh-port"
	// ArgsSSHAgentForwarding is a ssh argument.
	ArgsSSHAgentForwarding = "ssh-agent-forwarding"
	// ArgsSSHPrivateIP is a ssh argument.
	ArgsSSHPrivateIP = "ssh-private-ip"
	// ArgSSHCommand is a ssh argument.
	ArgSSHCommand = "ssh-command"
	// ArgSSHRetryMax is a ssh argument.
	ArgSSHRetryMax = "ssh-retry-max"
	// ArgUserData is a user data argument.
	ArgUserData = "user-data"
	// ArgUserDataFile is a user data file location argument.
	ArgUserDataFile = "user-data-file"
	// ArgImageName name is an image name argument.
	ArgImageName = "image-name"
	// ArgImageExternalURL is a URL that returns an image file.
	ArgImageExternalURL = "image-url"
	// ArgImageDistro is the name of a custom image's distribution
	ArgImageDistro = "image-distribution"
	// ArgImageDescription is free text that describes the image.
	ArgImageDescription = "image-description"
	// ArgKey is a key argument.
	ArgKey = "key"
	// ArgKeyName is a key name argument.
	ArgKeyName = "key-name"
	// ArgKeyPublicKey is a public key argument.
	ArgKeyPublicKey = "public-key"
	// ArgKeyPublicKeyFile is a public key file argument.
	ArgKeyPublicKeyFile = "public-key-file"
	// ArgSSHUser is a SSH user argument.
	ArgSSHUser = "ssh-user"
	// ArgFormat is columns to include in output argument.
	ArgFormat = "format"
	// ArgNoHeader hides the output header.
	ArgNoHeader = "no-header"
	// ArgPollTime is how long before the next poll argument.
	ArgPollTime = "poll-timeout"
	// ArgTagName is a tag name
	// NOTE: ArgTagName will be deprecated once existing uses have been migrated
	// to use `--tag` (ArgTag). ArgTagName should not be used on new calls.
	ArgTagName = "tag-name"
	// ArgTagNames is a slice of possible tag names
	// NOTE: ArgTagNames will be deprecated once existing uses have been migrated
	// to use `--tag` (ArgTag). ArgTagNames should not be used on new calls.
	ArgTagNames = "tag-names"
	// ArgTag specifies tag.  --tag can be repeated or multiple tags can be , separated.
	ArgTag = "tag"
	//ArgTemplate is template format
	ArgTemplate = "template"
	// ArgTimeout is a timeout duration
	ArgTimeout = "timeout"
	// ArgTriggerDeployment indicates whether to trigger a deployment
	ArgTriggerDeployment = "trigger-deployment"
	// ArgVersion is the version of the command to use
	ArgVersion = "version"
	// ArgVerbose enables verbose output
	ArgVerbose = "verbose"

	// ArgOutput is an output type argument.
	ArgOutput = "output"

	// ArgUptimeCheckName is the name of an uptime check.
	ArgUptimeCheckName = "name"
	// ArgUptimeCheckType is the type of an uptime check.
	ArgUptimeCheckType = "type"
	// ArgUptimeCheckTarget is the target of an uptime check.
	ArgUptimeCheckTarget = "target"
	// ArgUptimeCheckRegions are the regions of an uptime check.
	ArgUptimeCheckRegions = "regions"
	// ArgUptimeCheckEnabled is whether or not an uptime check is enabled.
	ArgUptimeCheckEnabled = "enabled"

	// ArgUptimeAlertName is the name of an uptime alert.
	ArgUptimeAlertName = "name"
	// ArgUptimeAlertType is the type of an uptime alert.
	ArgUptimeAlertType = "type"
	// ArgUptimeAlertThreshold the threshold at which an uptime alert will trigger.
	ArgUptimeAlertThreshold = "threshold"
	// ArgUptimeAlertComparison is the uptime alert comparator.
	ArgUptimeAlertComparison = "comparison"
	// ArgUptimeAlertEmails are the emails to send uptime alerts to.
	ArgUptimeAlertEmails = "emails"
	// ArgUptimeAlertSlackChannels are the Slack channels to send uptime alerts to.
	ArgUptimeAlertSlackChannels = "slack-channels"
	// ArgUptimeAlertSlackURLs are the Slack URLs to send uptime alerts to.
	ArgUptimeAlertSlackURLs = "slack-urls"
	// ArgUptimeAlertPeriod is the time threshold at which an uptime alert will trigger.
	ArgUptimeAlertPeriod = "period"

	// ArgVolumeSize is the size of a volume.
	ArgVolumeSize = "size"
	// ArgVolumeDesc is the description of a volume.
	ArgVolumeDesc = "desc"
	// ArgVolumeRegion is the region of a volume.
	ArgVolumeRegion = "region"
	// ArgVolumeSnapshot is the snapshot from which to create a volume.
	ArgVolumeSnapshot = "snapshot"
	// ArgVolumeFilesystemType is the filesystem type for a volume.
	ArgVolumeFilesystemType = "fs-type"
	// ArgVolumeFilesystemLabel is the filesystem label for a volume.
	ArgVolumeFilesystemLabel = "fs-label"
	// ArgVolumeList is the IDs of many volumes.
	ArgVolumeList = "volumes"
	// ArgVolumeSnapshotList is the IDs of many volume snapshots.
	ArgVolumeSnapshotList = "snapshots"
	// ArgLoadBalancerList is the IDs of many load balancers.
	ArgLoadBalancerList = "load-balancers"

	// ArgCDNTTL is a cdn ttl argument
	ArgCDNTTL = "ttl"
	// ArgCDNDomain is a cdn custom domain argument
	ArgCDNDomain = "domain"
	// ArgCDNCertificateID is a certificate id to use with a custom domain
	ArgCDNCertificateID = "certificate-id"
	// ArgCDNFiles is a cdn files argument
	ArgCDNFiles = "files"

	// ArgCertificateName is a name of the certificate.
	ArgCertificateName = "name"
	// ArgCertificateDNSNames is a list of DNS names.
	ArgCertificateDNSNames = "dns-names"
	// ArgPrivateKeyPath is a path to a private key for the certificate.
	ArgPrivateKeyPath = "private-key-path"
	// ArgLeafCertificatePath is a path to a certificate leaf.
	ArgLeafCertificatePath = "leaf-certificate-path"
	// ArgCertificateChainPath is a path to a certificate chain.
	ArgCertificateChainPath = "certificate-chain-path"
	// ArgCertificateType is a certificate type.
	ArgCertificateType = "type"

	// ArgLoadBalancerName is a name of the load balancer.
	ArgLoadBalancerName = "name"
	// ArgLoadBalancerAlgorithm is a load balancing algorithm.
	ArgLoadBalancerAlgorithm = "algorithm"
	// ArgRedirectHTTPToHTTPS is a flag that indicates whether HTTP requests to the load balancer on port 80 should be redirected to HTTPS on port 443.
	ArgRedirectHTTPToHTTPS = "redirect-http-to-https"
	// ArgEnableProxyProtocol is a flag that indicates whether PROXY protocol should be enabled on the load balancer.
	ArgEnableProxyProtocol = "enable-proxy-protocol"
	// ArgDisableLetsEncryptDNSRecords is a flag that when set will disable the creation of DNS records pointing to the load balancer IP from the apex domain in the cert.
	ArgDisableLetsEncryptDNSRecords = "disable-lets-encrypt-dns-records"
	// ArgEnableBackendKeepalive is a flag that indicates whether keepalive connections should be enabled to target droplets from the load balancer.
	ArgEnableBackendKeepalive = "enable-backend-keepalive"
	// ArgStickySessions is a list of sticky sessions settings for the load balancer.
	ArgStickySessions = "sticky-sessions"
	// ArgHealthCheck is a list of health check settings for the load balancer.
	ArgHealthCheck = "health-check"
	// ArgForwardingRules is a list of forwarding rules for the load balancer.
	ArgForwardingRules = "forwarding-rules"
	// ArgHTTPIdleTimeoutSeconds is the http idle time out configuration for the load balancer
	ArgHTTPIdleTimeoutSeconds = "http-idle-timeout-seconds"
	// ArgAllowList is the list of firewall rules for ALLOWING traffic to the loadbalancer
	ArgAllowList = "allow-list"
	// ArgDenyList is a list of firewall rules for DENYING traffic to the loadbalancer
	ArgDenyList = "deny-list"
	// ArgLoadBalancerType is the type of the load balancer.
	ArgLoadBalancerType = "type"
	// ArgLoadBalancerDomains is list of domains supported for global load balancer.
	ArgLoadBalancerDomains = "domains"
	// ArgGlobalLoadBalancerSettings is global load balancer settings.
	ArgGlobalLoadBalancerSettings = "glb-settings"
	// ArgGlobalLoadBalancerCDNSettings is global load balancer CDN settings.
	ArgGlobalLoadBalancerCDNSettings = "glb-cdn-settings"
	// ArgTargetLoadBalancerIDs is a list of target load balancer IDs.
	ArgTargetLoadBalancerIDs = "target-lb-ids"
	// ArgLoadBalancerNetwork is the type of network the load balancer is accessible from.
	ArgLoadBalancerNetwork = "network"
	// ArgLoadBalancerNetworkStack is the network stack type the load balancer will be configured with (e.g IPv4, Dual Stack: IPv4 and IPv6).
	ArgLoadBalancerNetworkStack = "network-stack"
	// ArgLoadBalancerTLSCipherPolicy is the tls cipher policy to be used for the load balancer
	ArgLoadBalancerTLSCipherPolicy = "tls-cipher-policy"

	// ArgFirewallName is a name of the firewall.
	ArgFirewallName = "name"
	// ArgInboundRules is a list of inbound rules for the firewall.
	ArgInboundRules = "inbound-rules"
	// ArgOutboundRules is a list of outbound rules for the firewall.
	ArgOutboundRules = "outbound-rules"

	// ArgProjectID is the ID of a project.
	ArgProjectID = "project-id"
	// ArgProjectName is the name of a project.
	ArgProjectName = "name"
	// ArgProjectDescription is the description of a project.
	ArgProjectDescription = "description"
	// ArgProjectPurpose is the purpose of a project.
	ArgProjectPurpose = "purpose"
	// ArgProjectEnvironment is the environment of a project. Should be one of 'Development', 'Staging', 'Production'.
	ArgProjectEnvironment = "environment"
	// ArgProjectIsDefault is used to change the default project.
	ArgProjectIsDefault = "is_default"
	// ArgProjectResource is a flag for your resource URNs
	ArgProjectResource = "resource"

	// ArgDatabaseRestoreFromClusterName is a flag for specifying the name of an existing database cluster from which the backup will be restored.
	ArgDatabaseRestoreFromClusterName = "restore-from-cluster-name"
	// ArgDatabaseRestoreFromClusterID is a flag for specifying the id of an existing database cluster from which the new database will be forked from.
	ArgDatabaseRestoreFromClusterID = "restore-from-cluster-id"
	// ArgDatabaseRestoreFromTimestamp is a flag for specifying the timestamp of an existing database cluster backup in ISO8601 combined date and time format. The most recent backup will be used if excluded.
	ArgDatabaseRestoreFromTimestamp = "restore-from-timestamp"
	// ArgDatabaseEngine is a flag for specifying which database engine to use
	ArgDatabaseEngine = "engine"
	// ArgDatabaseConfigJson is a flag for specifying the database configuration in JSON format for an update
	ArgDatabaseConfigJson = "config-json"
	// ArgDatabaseNumNodes is the number of nodes in the database cluster
	ArgDatabaseNumNodes = "num-nodes"
	// ArgDatabaseStorageSizeMib is the amount of disk space, in MiB, that should be allocated to the database cluster
	ArgDatabaseStorageSizeMib = "storage-size-mib"
	// ArgDatabaseMaintenanceDay is the new day for the maintenance window
	ArgDatabaseMaintenanceDay = "day"
	// ArgDatabaseMaintenanceHour is the new hour for the maintenance window
	ArgDatabaseMaintenanceHour = "hour"
	// ArgDatabasePoolUserName is the name of user for use with connection pool
	ArgDatabasePoolUserName = "user"
	// ArgDatabasePoolDBName is the database for use with connection pool
	ArgDatabasePoolDBName = "db"
	// ArgDatabasePoolSize is the flag for connection pool size
	ArgDatabasePoolSize = "size"
	// ArgDatabasePoolMode is the flag for connection pool mode
	ArgDatabasePoolMode = "mode"
	// ArgDatabaseUserMySQLAuthPlugin is a flag for setting the MySQL user auth plugin
	ArgDatabaseUserMySQLAuthPlugin = "mysql-auth-plugin"
	// ArgDatabasePrivateConnectionBool determine if the private connection details should be shown
	ArgDatabasePrivateConnectionBool = "private"
	// ArgDatabaseUserKafkaACLs will specify permissions on topics in kafka clsuter
	ArgDatabaseUserKafkaACLs = "acl"
	// ArgDatabaseUserOpenSearchACLs will specify permissions on indexes in opensearch clsuter
	ArgDatabaseUserOpenSearchACLs = "opensearch-acl"

	// ArgDatabaseTopicReplicationFactor is the replication factor of a kafka topic
	ArgDatabaseTopicReplicationFactor = "replication-factor"
	// ArgDatabaseTopicPartitionCount is the number of partitions that are associated with a kafka topic
	ArgDatabaseTopicPartitionCount = "partition-count"
	// ArgDatabaseTopicCleanupPolicy is the cleanup policy associated with a kafka topic
	ArgDatabaseTopicCleanupPolicy = "cleanup-policy"
	// ArgDatabaseTopicCompressionType is the compression algorithm used for a kafka topic
	ArgDatabaseTopicCompressionType = "compression-type"
	// ArgDatabaseTopicDeleteRetentionMS is the amount of time, in ms, to retain delete tombstone markers for a kafka topic
	ArgDatabaseTopicDeleteRetentionMS = "delete-retention-ms"
	// ArgDatabaseTopicFileDeleteDelayMS is the amount of time, in ms, to wait before deleting a file from the filesystem
	ArgDatabaseTopicFileDeleteDelayMS = "file-delete-delay-ms"
	// ArgDatabaseTopicFlushMessages is the size, in bytes, of all messages to accumulate on a partition before flushing them to disk
	ArgDatabaseTopicFlushMessages = "flush-messages"
	// ArgDatabaseTopicFlushMS is the amount of time, in ms, a message is kept in memory before it is flushed to disk
	ArgDatabaseTopicFlushMS = "flush-ms"
	// ArgDatabaseTopicIntervalIndexBytes is the number of bytes between entries being added into the offset index
	ArgDatabaseTopicIntervalIndexBytes = "interval-index-bytes"
	// ArgDatabaseTopicMaxCompactionLagMS is the maximum amount of time, in ms, that a message will remain uncompacted (if compaction is enabled)
	ArgDatabaseTopicMaxCompactionLagMS = "max-compaction-lag-ms"
	// ArgDatabaseTopicMaxMessageBytes is the maximum size, in bytes, of the largest record batch that can be sent to the server
	ArgDatabaseTopicMaxMessageBytes = "max-message-bytes"
	// ArgDatabaseTopicMessageDownConversionEnable determines whether brokers should convert messages for consumers expecting older message formats
	ArgDatabaseTopicMessageDownConversionEnable = "message-down-conversion-enable"
	// ArgDatabaseTopicMessageFormatVersion is the version used by the broker to append messages to the kafka topic logs
	ArgDatabaseTopicMessageFormatVersion = "message-format-version"
	// ArgDatabaseTopicMessageTimestampType is the timestamp used for messages
	ArgDatabaseTopicMessageTimestampType = "message-timestamp-type"
	// ArgDatabaseTopicMinCleanableDirtyRatio is ratio, between 0 and 1, specifying the frequenty of log compaction
	ArgDatabaseTopicMinCleanableDirtyRatio = "min-cleanable-dirty-ratio"
	// ArgDatabaseTopicMinCompactionLagMS is the minimum time, in ms, that a message will remain uncompacted
	ArgDatabaseTopicMinCompactionLagMS = "min-compaction-lag-ms"
	// ArgDatabaseTopicMinInsyncReplicas is the minimum number of replicas that must ACK a write for the write to be considered successful
	ArgDatabaseTopicMinInsyncReplicas = "min-insync-replicas"
	// ArgDatabaseTopicPreallocate determines whether a file should be preallocated on disk when creating a new log segment
	ArgDatabaseTopicPreallocate = "preallocate"
	// ArgDatabaseTopicRetentionBytes is the maximum size, in bytes, of a topic log before messages are deleted
	ArgDatabaseTopicRetentionBytes = "retention-bytes"
	// ArgDatabaseTopicRetentionMS is the maximum time, in ms, that a message is retained before deleting it
	ArgDatabaseTopicRetentionMS = "retention-ms"
	// ArgDatabaseTopicSegmentBytes is the maximum size, in bytes, of a single log file
	ArgDatabaseTopicSegmentBytes = "segment-bytes"
	// ArgDatabaseTopicSegmentJitterMS is the maximum random jitter, in ms, subtracted from the scheduled segment roll time to avoid thundering herds of segment rolling
	ArgDatabaseTopicSegmentJitterMS = "segment-jitter-ms"
	// ArgDatabaseTopicSegmentMS is the period of time, in ms, after which the log will be forced to roll if the segment file isn't full
	ArgDatabaseTopicSegmentMS = "segment-ms"

	// ArgPrivateNetworkUUID is the flag for VPC UUID
	ArgPrivateNetworkUUID = "private-network-uuid"

	// ArgForce forces confirmation on actions
	ArgForce = "force"

	// ArgObjectName is the Kubernetes object name
	ArgObjectName = "name"
	// ArgObjectNamespace is the Kubernetes object namespace
	ArgObjectNamespace = "namespace"

	// ArgVPCName is a name of the VPC.
	ArgVPCName = "name"
	// ArgVPCDescription is a VPC description.
	ArgVPCDescription = "description"
	// ArgVPCDefault is the VPC default argument, to update a specific VPC to the default VPC.
	ArgVPCDefault = "default"
	// ArgVPCIPRange is a VPC range of IP addresses in CIDR notation.
	ArgVPCIPRange = "ip-range"

	// ArgVPCPeeringName is a name of the VPC Peering.
	ArgVPCPeeringName = "name"
	// ArgVPCPeeringVPCIDs is the vpc ids of the peering
	ArgVPCPeeringVPCIDs = "vpc-ids"
	// ArgVPCPeeringVPCID is id of the VPC.
	ArgVPCPeeringVPCID = "vpc-id"

	// ArgPartnerAttachmentType is the type of the Partner Attachment e.g. "partner".
	ArgPartnerAttachmentType = "type"
	// ArgPartnerAttachmentName is a name of the Partner Attachment.
	ArgPartnerAttachmentName = "name"
	// ArgPartnerAttachmentBandwidthInMbps is the connection bandwidth in megabits per second.
	ArgPartnerAttachmentBandwidthInMbps = "connection-bandwidth-in-mbps"
	// ArgPartnerAttachmentRegion is the region slug.
	ArgPartnerAttachmentRegion = "region"
	// ArgPartnerAttachmentNaaSProvider is the name of the Network as a Service provider
	ArgPartnerAttachmentNaaSProvider = "naas-provider"
	// ArgPartnerAttachmentVPCIDs are the IDs of the VPCs which the Partner Attachment is connected
	ArgPartnerAttachmentVPCIDs = "vpc-ids"
	// ArgPartnerAttachmentBGPLocalASN is the BGP Autonomous System Number (ASN) of the local device
	ArgPartnerAttachmentBGPLocalASN = "bgp-local-asn"
	// ArgPartnerAttachmentBGPLocalRouterIP is the BGP IP address of the local device
	ArgPartnerAttachmentBGPLocalRouterIP = "bgp-local-router-ip"
	// ArgPartnerAttachmentBGPPeerASN is the BGP Autonomous System Number (ASN) of the peer device
	ArgPartnerAttachmentBGPPeerASN = "bgp-peer-asn"
	// ArgPartnerAttachmentBGPPeerRouterIP is the BGP IP address of the peer device
	ArgPartnerAttachmentBGPPeerRouterIP = "bgp-peer-router-ip"
	// ArgPartnerAttachmentBGPAuthKey is the BGP MD5 authentication key
	ArgPartnerAttachmentBGPAuthKey = "bgp-auth-key"
	// ArgPartnerAttachmentRedundancyZone is the redundancy zone of the Partner Attachment
	ArgPartnerAttachmentRedundancyZone = "redundancy-zone"

	// ArgReadWrite indicates a generated token should be read/write.
	ArgReadWrite = "read-write"
	// ArgRegistry indicates the name of the registry.
	ArgRegistry = "registry"
	// ArgRegistryExpirySeconds indicates the length of time the token will be valid in seconds.
	ArgRegistryExpirySeconds = "expiry-seconds"
	// ArgRegistryReadOnly indicates that a generated registry API token should be read-only.
	ArgRegistryReadOnly = "read-only"
	// ArgRegistryNeverExpire indicates that a generated registry API token should never expire.
	ArgRegistryNeverExpire = "never-expire"
	// ArgSubscriptionTier is a subscription tier slug.
	ArgSubscriptionTier = "subscription-tier"
	// ArgGCIncludeUntaggedManifests indicates that a garbage collection should delete
	// all untagged manifests.
	ArgGCIncludeUntaggedManifests = "include-untagged-manifests"
	// ArgGCExcludeUnreferencedBlobs indicates that a garbage collection should
	// not delete unreferenced blobs.
	ArgGCExcludeUnreferencedBlobs = "exclude-unreferenced-blobs"
	// ArgRegistryAuthorizationServerEndpoint is the endpoint of the OAuth authorization server
	// used to revoke credentials on logout.
	ArgRegistryAuthorizationServerEndpoint = "authorization-server-endpoint"

	// 1-Click Args

	// ArgOneClicks is the flag to pass in 1-click application slugs
	ArgOneClicks = "1-clicks"

	// ArgOneClickType is the type of 1-Click
	ArgOneClickType = "type"

	//ArgDangerous indicates whether to delete the cluster and all it's associated resources
	ArgDangerous = "dangerous"

	// ArgDatabaseFirewallRule the firewall rules.
	ArgDatabaseFirewallRule = "rule"

	// ArgDatabaseFirewallRuleUUID is the UUID for the firewall rules.
	ArgDatabaseFirewallRuleUUID = "uuid"

	// Monitoring Args

	// ArgAlertPolicyDescription is the flag to pass in the alert policy description.
	ArgAlertPolicyDescription = "description"

	// ArgAlertPolicyType is the alert policy type.
	ArgAlertPolicyType = "type"

	// ArgAlertPolicyValue is the alert policy value.
	ArgAlertPolicyValue = "value"

	// ArgAlertPolicyWindow is the alert policy window.
	ArgAlertPolicyWindow = "window"

	// ArgAlertPolicyTags is the alert policy tags.
	ArgAlertPolicyTags = "tags"

	// ArgAlertPolicyEntities is the alert policy entities.
	ArgAlertPolicyEntities = "entities"

	// ArgAlertPolicyEnabled is whether the alert policy is enabled.
	ArgAlertPolicyEnabled = "enabled"

	// ArgAlertPolicyCompare is the alert policy comparator.
	ArgAlertPolicyCompare = "compare"

	// ArgAlertPolicyEmails are the emails to send alerts to.
	ArgAlertPolicyEmails = "emails"

	// ArgAlertPolicySlackChannels are the Slack channels to send alerts to.
	ArgAlertPolicySlackChannels = "slack-channels"

	// ArgAlertPolicySlackURLs are the Slack URLs to send alerts to.
	ArgAlertPolicySlackURLs = "slack-urls"

	// ArgTokenValidationServer is the server used to validate an OAuth token
	ArgTokenValidationServer = "token-validation-server"

	// ArgGPUs specifies to list GPU Droplets
	ArgGPUs = "gpus"

<<<<<<< HEAD
	// ArgKnowledgeBaseDatabaseID is the ID of the database
	ArgKnowledgeBaseDatabaseID = "database-id"

	// ArgKnowledgeBaseID is the UUID of the knowledge base
	ArgKnowledgeBaseName = "name"

	// ArgKnowledgeBaseRegion is the region of the knowledge base
	ArgKnowledgeBaseRegion = "region"

	// ArgKnowledgeBaseProjectID is the project ID of the knowledge base
	ArgKnowledgeBaseProjectID = "project-id"

	// ArgKnowledgeBaseEmbeddingModelUUID is the UUID of the embedding model
	ArgKnowledgeBaseEmbeddingModelUUID = "embedding-model-uuid"

	// ArgKnowledgeBaseTags is the tags of the knowledge base
	ArgKnowledgeBaseTags = "tags"

	// ArgKnowledgeBaseVPCUUID is the UUID of the VPC
	ArgKnowledgeBaseVPCUUID = "vpc-uuid"

	// ArgKnowledgeBaseDataSource is the data source of the knowledge base
	ArgKnowledgeBaseDataSource = "data-sources"

	// ArgKnowledgeBaseBaseURL is the base URL of the knowledge base
	ArgKnowledgeBaseBaseURL = "base-url"

	// ArgKnowledgeBaseCrawlingOption is the crawling option of the knowledge base
	ArgKnowledgeBaseCrawlingOption = "crawling-option"

	// ArgKnowledgeBaseEmbedMedia is the embed media option of the knowledge base
	ArgKnowledgeBaseEmbedMedia = "embed-media"

	// ArgKnowledgeBaseUUID is the UUID of the knowledge base
	ArgKnowledgeBaseUUID = "uuid"

	// ArgKnowledgeBaseDataSourceID is the ID of the data source
	ArgKnowledgeBaseDataSourceID = "data-source-id"

	// ArgKnowledgeBaseBucketName is of data source from Spaces
	ArgKnowledgeBaseBucketName = "bucket-name"

	// ArgKnowledgeBaseItemPath is the region of the knowledge base
	ArgKnowledgeBaseItemPath = "item-path"
=======
	// Agent Args

	// ArgAgentId is the ID of the agent.
	ArgAgentId = "agent-id"

	// ArgAgentName is the name of the agent.
	ArgAgentName = "name"

	// ArgAgentInstruction is the instruction for the agent.
	ArgAgentInstruction = "instruction"

	// ArgAgentModelId is the model ID for the agent.
	ArgModelId = "model-id"

	// ArgAgentProjectId is the project ID for the agent.
	ArgAgentProjectId = "project-id"

	// ArgAgentRegion is the region where the agent is deployed.
	ArgAgentRegion = "region"

	// ArgAnthropicKeyId is the Anthropic key ID for the agent.
	ArgAnthropicKeyId = "Anthropic-key-id"

	// ArgAgentDescription is the description for the agent.
	ArgAgentDescription = "description"

	// ArgKnowledgeBaseId is the knowledge base ID(s) attached to the agent.
	ArgKnowledgeBaseId = "knowledge-base-id"

	// ArgOpenAIKeyId is the OpenAI API key ID for the agent.
	ArgOpenAIKeyId = "openai-key-id"

	// ArgTags are the tags applied to the agent.
	ArgTags = "tags"

	// ArgAgentForce forces agent deletion without confirmation.
	ArgAgentForce = "force"

	// ArgK specifies how many results should be considered from an attached knowledge base.
	ArgK = "k"

	// ArgMaxTokens is the maximum number of tokens to generate in the response.
	ArgMaxTokens = "max-tokens"

	// ArgRetrievalMethod is the method used to retrieve information from the knowledge base.
	ArgRetrievalMethod = "retrieval-method"

	// ArgTemperature is the temperature for the response generation.
	ArgTemperature = "temperature"

	// ArgTopProbability is the top probability for the response generation.
	ArgTopProbability = "top-p"
>>>>>>> 1652a0d9
)<|MERGE_RESOLUTION|>--- conflicted
+++ resolved
@@ -636,7 +636,59 @@
 	// ArgGPUs specifies to list GPU Droplets
 	ArgGPUs = "gpus"
 
-<<<<<<< HEAD
+	// Agent Args
+
+	// ArgAgentId is the ID of the agent.
+	ArgAgentId = "agent-id"
+
+	// ArgAgentName is the name of the agent.
+	ArgAgentName = "name"
+
+	// ArgAgentInstruction is the instruction for the agent.
+	ArgAgentInstruction = "instruction"
+
+	// ArgAgentModelId is the model ID for the agent.
+	ArgModelId = "model-id"
+
+	// ArgAgentProjectId is the project ID for the agent.
+	ArgAgentProjectId = "project-id"
+
+	// ArgAgentRegion is the region where the agent is deployed.
+	ArgAgentRegion = "region"
+
+	// ArgAnthropicKeyId is the Anthropic key ID for the agent.
+	ArgAnthropicKeyId = "Anthropic-key-id"
+
+	// ArgAgentDescription is the description for the agent.
+	ArgAgentDescription = "description"
+
+	// ArgKnowledgeBaseId is the knowledge base ID(s) attached to the agent.
+	ArgKnowledgeBaseId = "knowledge-base-id"
+
+	// ArgOpenAIKeyId is the OpenAI API key ID for the agent.
+	ArgOpenAIKeyId = "openai-key-id"
+
+	// ArgTags are the tags applied to the agent.
+	ArgTags = "tags"
+
+	// ArgAgentForce forces agent deletion without confirmation.
+	ArgAgentForce = "force"
+
+	// ArgK specifies how many results should be considered from an attached knowledge base.
+	ArgK = "k"
+
+	// ArgMaxTokens is the maximum number of tokens to generate in the response.
+	ArgMaxTokens = "max-tokens"
+
+	// ArgRetrievalMethod is the method used to retrieve information from the knowledge base.
+	ArgRetrievalMethod = "retrieval-method"
+
+	// ArgTemperature is the temperature for the response generation.
+	ArgTemperature = "temperature"
+
+	// ArgTopProbability is the top probability for the response generation.
+	ArgTopProbability = "top-p"
+
 	// ArgKnowledgeBaseDatabaseID is the ID of the database
 	ArgKnowledgeBaseDatabaseID = "database-id"
 
@@ -681,58 +733,4 @@
 
 	// ArgKnowledgeBaseItemPath is the region of the knowledge base
 	ArgKnowledgeBaseItemPath = "item-path"
-=======
-	// Agent Args
-
-	// ArgAgentId is the ID of the agent.
-	ArgAgentId = "agent-id"
-
-	// ArgAgentName is the name of the agent.
-	ArgAgentName = "name"
-
-	// ArgAgentInstruction is the instruction for the agent.
-	ArgAgentInstruction = "instruction"
-
-	// ArgAgentModelId is the model ID for the agent.
-	ArgModelId = "model-id"
-
-	// ArgAgentProjectId is the project ID for the agent.
-	ArgAgentProjectId = "project-id"
-
-	// ArgAgentRegion is the region where the agent is deployed.
-	ArgAgentRegion = "region"
-
-	// ArgAnthropicKeyId is the Anthropic key ID for the agent.
-	ArgAnthropicKeyId = "Anthropic-key-id"
-
-	// ArgAgentDescription is the description for the agent.
-	ArgAgentDescription = "description"
-
-	// ArgKnowledgeBaseId is the knowledge base ID(s) attached to the agent.
-	ArgKnowledgeBaseId = "knowledge-base-id"
-
-	// ArgOpenAIKeyId is the OpenAI API key ID for the agent.
-	ArgOpenAIKeyId = "openai-key-id"
-
-	// ArgTags are the tags applied to the agent.
-	ArgTags = "tags"
-
-	// ArgAgentForce forces agent deletion without confirmation.
-	ArgAgentForce = "force"
-
-	// ArgK specifies how many results should be considered from an attached knowledge base.
-	ArgK = "k"
-
-	// ArgMaxTokens is the maximum number of tokens to generate in the response.
-	ArgMaxTokens = "max-tokens"
-
-	// ArgRetrievalMethod is the method used to retrieve information from the knowledge base.
-	ArgRetrievalMethod = "retrieval-method"
-
-	// ArgTemperature is the temperature for the response generation.
-	ArgTemperature = "temperature"
-
-	// ArgTopProbability is the top probability for the response generation.
-	ArgTopProbability = "top-p"
->>>>>>> 1652a0d9
 )