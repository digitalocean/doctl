--- conflicted
+++ resolved
@@ -708,7 +708,6 @@
 	// ArgTopProbability is the top probability for the response generation.
 	ArgTopProbability = "top-p"
 
-<<<<<<< HEAD
 	// ArgKnowledgeBaseDatabaseID is the ID of the database
 	ArgKnowledgeBaseDatabaseID = "database-id"
 
@@ -753,11 +752,10 @@
 
 	// ArgKnowledgeBaseItemPath is the region of the knowledge base
 	ArgKnowledgeBaseItemPath = "item-path"
-=======
+
 	// ArgPrefix is a byoip prefix argument.
 	ArgPrefix = "prefix"
 
 	// ArgSignature is a byoip prefix argument.
 	ArgSignature = "signature"
->>>>>>> 26711bc1
 )