--- conflicted
+++ resolved
@@ -49,18 +49,12 @@
 	AddStringFlag(cmdSSH, doctl.ArgSSHUser, "", "root", "The SSH user to connect to the Droplet with")
 	AddStringFlag(cmdSSH, doctl.ArgsSSHKeyPath, "", path, "A path to private SSH key")
 	AddIntFlag(cmdSSH, doctl.ArgsSSHPort, "", 22, "The remote port sshd is running on")
-<<<<<<< HEAD
 	AddBoolFlag(cmdSSH, doctl.ArgsSSHAgentForwarding, "", false, "Enables SSH agent forwarding")
 	AddBoolFlag(cmdSSH, doctl.ArgsSSHPrivateIP, "", false, "Connects to the Droplet's private IP address via SSH")
 	AddStringFlag(cmdSSH, doctl.ArgSSHCommand, "", "", `Runs a command on the Droplet instead of logging the terminal into the Droplet. For example, `+"`"+`--ssh-command "sudo apt-get update;touch example.txt"`+"`"+` updates apt-get and creates an empty text file called `+"`"+`example.txt`+"`"+`.`)
-
 	cmdSSH.Example = `The following example connects to a Droplet with the ID ` + "`" + `386734086` + "`" + ` as the user ` + "`" + `example-user` + "`" + `: doctl compute ssh 386734086 --ssh-user example-user`
-=======
-	AddBoolFlag(cmdSSH, doctl.ArgsSSHAgentForwarding, "", false, "Enable SSH agent forwarding")
-	AddBoolFlag(cmdSSH, doctl.ArgsSSHPrivateIP, "", false, "SSH to Droplet's private IP address")
-	AddStringFlag(cmdSSH, doctl.ArgSSHCommand, "", "", "Command to execute on Droplet")
 	AddIntFlag(cmdSSH, doctl.ArgSSHRetryMax, "", 0, "Max number of retries for a successful SSH connection to a Droplet (default is 0)")
->>>>>>> 8f46e977
+
 
 	return cmdSSH
 }
