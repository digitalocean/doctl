/*
Copyright 2018 The Doctl Authors All rights reserved.
Licensed under the Apache License, Version 2.0 (the "License");
you may not use this file except in compliance with the License.
You may obtain a copy of the License at
    http://www.apache.org/licenses/LICENSE-2.0
Unless required by applicable law or agreed to in writing, software
distributed under the License is distributed on an "AS IS" BASIS,
WITHOUT WARRANTIES OR CONDITIONS OF ANY KIND, either express or implied.
See the License for the specific language governing permissions and
limitations under the License.
*/

package commands

import (
	"bytes"
<<<<<<< HEAD
	"os/exec"
=======
	"errors"
>>>>>>> 2fb2a902
	"sort"
	"strconv"
	"strings"
	"testing"
	"time"

	"github.com/apache/openwhisk-client-go/whisk"
<<<<<<< HEAD
	"github.com/digitalocean/doctl/do"
=======
>>>>>>> 2fb2a902
	"github.com/stretchr/testify/assert"
	"github.com/stretchr/testify/require"
)

func TestActivationsCommand(t *testing.T) {
	cmd := Activations()
	assert.NotNil(t, cmd)
	expected := []string{"get", "list", "logs", "result"}

	names := []string{}
	for _, c := range cmd.Commands() {
		names = append(names, c.Name())
	}

	sort.Strings(expected)
	sort.Strings(names)
	assert.Equal(t, expected, names)
}

var hello1Result = whisk.Result(map[string]interface{}{
	"body": "Hello stranger!",
})

var hello2Result = whisk.Result(map[string]interface{}{
	"body": "Hello Archie!",
})

var hello3Result = whisk.Result(map[string]interface{}{
	"error": "Missing main/no code to execute.",
})

// theActivations is the set of activation assumed to be present, used to mock whisk API behavior
var theActivations = []whisk.Activation{
	{
		Namespace:    "my-namespace",
		Name:         "hello1",
		Version:      "0.0.1",
		ActivationID: "activation-1",
		Start:        1664538810000,
		End:          1664538820000,
		Response: whisk.Response{
			Status:     "success",
			StatusCode: 0,
			Success:    true,
			Result:     &hello1Result,
		},
		Logs: []string{
			"2022-09-30T11:53:50.567914279Z stdout: Hello stranger!",
		},
	},
	{
		Namespace:    "my-namespace",
		Name:         "hello2",
		Version:      "0.0.2",
		ActivationID: "activation-2",
		Start:        1664538830000,
		End:          1664538840000,
		Response: whisk.Response{
			Status:     "success",
			StatusCode: 0,
			Success:    true,
			Result:     &hello2Result,
		},
		Logs: []string{
			"2022-09-30T11:53:50.567914279Z stdout: Hello Archie!",
		},
	},
	{
		Namespace:    "my-namespace",
		Name:         "hello3",
		Version:      "0.0.3",
		ActivationID: "activation-3",
		Start:        1664538850000,
		End:          1664538860000,
		Response: whisk.Response{
			Result:  &hello3Result,
			Status:  "developer error",
			Success: false,
		},
	},
}

var theActivationCount = whisk.ActivationCount{
	Activations: 1738,
}

// Timestamps in the activations are converted to dates using local time so, to make this test capable of running
// in any timezone, we need to abstract things a bit.  Following the conventions in aio, the banner dates are computed
// from End and the activation record dates from Start.
var (
	timestamps  = []int64{1664538810000, 1664538820000, 1664538830000, 1664538840000, 1664538850000, 1664538860000}
	actvSymbols = []string{"%START1%", "%START2%", "%START3%"}
	actvDates   = []string{
		time.UnixMilli(timestamps[0]).Format("2006-01-02 03:04:05"),
		time.UnixMilli(timestamps[2]).Format("2006-01-02 03:04:05"),
		time.UnixMilli(timestamps[4]).Format("2006-01-02 03:04:05"),
	}
	bannerSymbols = []string{"%END1%", "%END2%", "%END3%"}
	bannerDates   = []string{
		time.UnixMilli(timestamps[1]).Format("01/02 03:04:05"),
		time.UnixMilli(timestamps[3]).Format("01/02 03:04:05"),
		time.UnixMilli(timestamps[5]).Format("01/02 03:04:05"),
	}
)

// convertDates operates on the expected output (containing symbols) to substitute actual dates
func convertDates(expected string) string {
	for i, symbol := range actvSymbols {
		expected = strings.Replace(expected, symbol, actvDates[i], 1)
	}
	for i, symbol := range bannerSymbols {
		expected = strings.Replace(expected, symbol, bannerDates[i], 1)
	}
	return expected
}

// findActivation finds the activation with a given id (in these tests, assumed to be present)
func findActivation(id string) whisk.Activation {
	for _, activation := range theActivations {
		if activation.ActivationID == id {
			return activation
		}
	}
	// Should not happen
	panic("could not find " + id)
}

func TestActivationsGet(t *testing.T) {
	tests := []struct {
		name           string
		doctlArgs      string
		doctlFlags     map[string]string
		listOptions    whisk.ActivationListOptions
		expectedOutput string
	}{
		{
			name:      "no flags with ID",
			doctlArgs: "activation-2",
			expectedOutput: `{
  "namespace": "my-namespace",
  "name": "hello2",
  "version": "0.0.2",
  "subject": "",
  "activationId": "activation-2",
  "start": 1664538830000,
  "end": 1664538840000,
  "duration": 0,
  "statusCode": 0,
  "response": {
    "status": "success",
    "statusCode": 0,
    "success": true,
    "result": {
      "body": "Hello Archie!"
    }
  },
  "logs": [
    "2022-09-30T11:53:50.567914279Z stdout: Hello Archie!"
  ],
  "annotations": null,
  "date": "%START2%"
}
`,
		},
		{
			name:        "no flags or args",
			listOptions: whisk.ActivationListOptions{Limit: 1},
			expectedOutput: `{
  "namespace": "my-namespace",
  "name": "hello1",
  "version": "0.0.1",
  "subject": "",
  "activationId": "activation-1",
  "start": 1664538810000,
  "end": 1664538820000,
  "duration": 0,
  "statusCode": 0,
  "response": {
    "status": "success",
    "statusCode": 0,
    "success": true,
    "result": {
      "body": "Hello stranger!"
    }
  },
  "logs": [
    "2022-09-30T11:53:50.567914279Z stdout: Hello stranger!"
  ],
  "annotations": null,
  "date": "%START1%"
}
`,
		},
		{
			name:        "logs flag",
			doctlFlags:  map[string]string{"logs": ""},
			listOptions: whisk.ActivationListOptions{Limit: 1},
			expectedOutput: `=== activation-1 success %END1% hello1:0.0.1
Hello stranger!
`,
		},
		{
			name:        "result flag",
			doctlFlags:  map[string]string{"result": ""},
			listOptions: whisk.ActivationListOptions{Limit: 1},
			expectedOutput: `=== activation-1 success %END1% hello1:0.0.1
{
  "body": "Hello stranger!"
}
`,
		},
		{
			name:        "skip flag",
			doctlFlags:  map[string]string{"skip": "2"},
			listOptions: whisk.ActivationListOptions{Limit: 1, Skip: 2},
			expectedOutput: `{
  "namespace": "my-namespace",
  "name": "hello3",
  "version": "0.0.3",
  "subject": "",
  "activationId": "activation-3",
  "start": 1664538850000,
  "end": 1664538860000,
  "duration": 0,
  "statusCode": 0,
  "response": {
    "status": "developer error",
    "statusCode": 0,
    "success": false,
    "result": {
      "error": "Missing main/no code to execute."
    }
  },
  "logs": null,
  "annotations": null,
  "date": "%START3%"
}
`,
		},
	}

	for _, tt := range tests {
		t.Run(tt.name, func(t *testing.T) {
			withTestClient(t, func(config *CmdConfig, tm *tcMocks) {
				buf := &bytes.Buffer{}
				config.Out = buf

				if tt.doctlArgs != "" {
					config.Args = append(config.Args, tt.doctlArgs)
				}

				logs := false
				result := false
				if tt.doctlFlags != nil {
					for k, v := range tt.doctlFlags {
						if k == "logs" {
							logs = true
						}
						if k == "result" {
							result = true
						}
						if v == "" {
							config.Doit.Set(config.NS, k, true)
						} else {
							config.Doit.Set(config.NS, k, v)
						}
					}
				}

				id := tt.doctlArgs
				var activation whisk.Activation
				if id != "" {
					activation = findActivation(id)
				}
				if tt.listOptions.Limit > 0 {
					fst := tt.listOptions.Skip
					lnth := tt.listOptions.Limit + fst
					tm.serverless.EXPECT().ListActivations(tt.listOptions).Return(theActivations[fst:lnth], nil)
					activation = theActivations[fst]
					id = activation.ActivationID
				}
				if logs {
					tm.serverless.EXPECT().GetActivationLogs(id).Return(activation, nil)
				} else if result {
					tm.serverless.EXPECT().GetActivationResult(id).Return(activation.Response, nil)
				} else {
					tm.serverless.EXPECT().GetActivation(id).Return(activation, nil)
				}

				err := RunActivationsGet(config)
				require.NoError(t, err)
				assert.Equal(t, convertDates(tt.expectedOutput), buf.String())
			})
		})
	}
}

func TestActivationsList(t *testing.T) {
	tests := []struct {
		name       string
		doctlArgs  string
		doctlFlags map[string]string
	}{
		{
			name:      "no flags or args",
			doctlArgs: "",
		},
		{
			name:      "function name argument",
			doctlArgs: "my-package/hello4",
		},
		{
			name:       "count flag",
			doctlArgs:  "",
			doctlFlags: map[string]string{"count": "true", "limit": "10"},
		},
		{
			name:       "multiple flags and arg",
			doctlArgs:  "",
			doctlFlags: map[string]string{"limit": "10", "skip": "100", "since": "1664538750000", "upto": "1664538850000"},
		},
	}

	for _, tt := range tests {
		t.Run(tt.name, func(t *testing.T) {
			withTestClient(t, func(config *CmdConfig, tm *tcMocks) {
				buf := &bytes.Buffer{}
				config.Out = buf

				if tt.doctlArgs != "" {
					config.Args = append(config.Args, tt.doctlArgs)
				}

				count := false
				var limit interface{}
				var since interface{}
				var upto interface{}
				var skip interface{}

				if tt.doctlFlags != nil {
					for k, v := range tt.doctlFlags {
						if k == "count" {
							count = true
						}

						if k == "limit" {
							limit, _ = strconv.ParseInt(v, 0, 64)
						}

						if k == "since" {
							since, _ = strconv.ParseInt(v, 0, 64)
						}

						if k == "upto" {
							upto, _ = strconv.ParseInt(v, 0, 64)
						}

						if k == "skip" {
							skip, _ = strconv.ParseInt(v, 0, 64)
						}

						if v == "" {
							config.Doit.Set(config.NS, k, true)
						} else {
							config.Doit.Set(config.NS, k, v)
						}
					}
				}

				if count {
					expectedListOptions := whisk.ActivationCountOptions{}
					if since != nil {
						expectedListOptions.Since = since.(int64)
					}

					if upto != nil {
						expectedListOptions.Upto = upto.(int64)
					}

					tm.serverless.EXPECT().GetActivationCount(expectedListOptions).Return(theActivationCount, nil)
				} else {
					expectedListOptions := whisk.ActivationListOptions{}
					if since != nil {
						expectedListOptions.Since = since.(int64)
					}

					if upto != nil {
						expectedListOptions.Upto = upto.(int64)
					}

					if len(config.Args) == 1 {
						expectedListOptions.Name = config.Args[0]
					}
					if limit != nil {
						expectedListOptions.Limit = int(limit.(int64))
					}

					if skip != nil {
						expectedListOptions.Skip = int(skip.(int64))
					}
					tm.serverless.EXPECT().ListActivations(expectedListOptions).Return(theActivations, nil)
				}

				err := RunActivationsList(config)
				require.NoError(t, err)
			})
		})
	}
}

func TestActivationsLogs(t *testing.T) {
	tests := []struct {
		name       string
		doctlArgs  string
		doctlFlags map[string]string
	}{
		{
			name: "no flags or args",
		},
		{
			name:      "no flags with ID",
			doctlArgs: "123-abc",
		},
		{
			name:       "multiple limit flags",
			doctlFlags: map[string]string{"limit": "10", "function": "hello1"},
		},
		{
			name:       "follow flag",
			doctlFlags: map[string]string{"follow": ""},
		},
	}

	for _, tt := range tests {
		t.Run(tt.name, func(t *testing.T) {
			withTestClient(t, func(config *CmdConfig, tm *tcMocks) {
				if tt.doctlArgs != "" {
					config.Args = append(config.Args, tt.doctlArgs)
				}

				follow := false
				activationId := ""
				if len(config.Args) == 1 {
					activationId = config.Args[0]
				}

				var limit interface{}
				var funcName interface{}

				if tt.doctlFlags != nil {
					for k, v := range tt.doctlFlags {
						if k == "limit" {
							limit, _ = strconv.ParseInt(v, 0, 64)
						}

						if k == "follow" {
							follow = true
						}

						if k == "function" {
							funcName = v
						}

						if v == "" {
							config.Doit.Set(config.NS, k, true)
						} else {
							config.Doit.Set(config.NS, k, v)
						}
					}
				}

				if activationId != "" {
					tm.serverless.EXPECT().GetActivationLogs(activationId).Return(theActivations[0], nil)
					err := RunActivationsLogs(config)
					require.NoError(t, err)
				} else if follow {
					expectedListOptions := whisk.ActivationListOptions{Limit: 1, Docs: true}
					tm.serverless.EXPECT().ListActivations(expectedListOptions).Return(nil, errors.New("Something went wrong"))
					err := RunActivationsLogs(config)
					require.Error(t, err)

				} else {
					expectedListOptions := whisk.ActivationListOptions{Docs: true}
					if limit != nil {
						expectedListOptions.Limit = int(limit.(int64))
					}

					if funcName != nil {
						expectedListOptions.Name = funcName.(string)
					}
					tm.serverless.EXPECT().ListActivations(expectedListOptions).Return(theActivations, nil)
					err := RunActivationsLogs(config)
					require.NoError(t, err)
				}
			})
		})
	}
}

func TestActivationsResult(t *testing.T) {
	tests := []struct {
		name           string
		doctlArgs      string
		doctlFlags     map[string]string
		listOptions    whisk.ActivationListOptions
		expectedOutput string
	}{
		{
			name:        "no flags or args",
			listOptions: whisk.ActivationListOptions{Limit: 1},
			expectedOutput: `=== activation-1 success %END1% hello1:0.0.1
{
  "body": "Hello stranger!"
}
`,
		},
		{
			name:      "no flags with ID",
			doctlArgs: "activation-2",
			expectedOutput: `{
  "body": "Hello Archie!"
}
`,
		},
		{
			name:        "limit flag",
			doctlFlags:  map[string]string{"limit": "10"},
			listOptions: whisk.ActivationListOptions{Limit: 10},
			expectedOutput: `=== activation-3 success %END3% hello3:0.0.3
{
  "error": "Missing main/no code to execute."
}
=== activation-2 success %END2% hello2:0.0.2
{
  "body": "Hello Archie!"
}
=== activation-1 success %END1% hello1:0.0.1
{
  "body": "Hello stranger!"
}
`,
		},
		{
			name:        "quiet flag",
			doctlFlags:  map[string]string{"quiet": ""},
			listOptions: whisk.ActivationListOptions{Limit: 1},
			expectedOutput: `{
  "body": "Hello stranger!"
}
`,
		},
		{
			name:        "skip flag",
			doctlFlags:  map[string]string{"skip": "1"},
			listOptions: whisk.ActivationListOptions{Limit: 1, Skip: 1},
			expectedOutput: `=== activation-2 success %END2% hello2:0.0.2
{
  "body": "Hello Archie!"
}
`,
		},
	}

	for _, tt := range tests {
		t.Run(tt.name, func(t *testing.T) {
			withTestClient(t, func(config *CmdConfig, tm *tcMocks) {
				buf := &bytes.Buffer{}
				config.Out = buf

				if tt.doctlArgs != "" {
					config.Args = append(config.Args, tt.doctlArgs)
				}

				if tt.doctlFlags != nil {
					for k, v := range tt.doctlFlags {
						if v == "" {
							config.Doit.Set(config.NS, k, true)
						} else {
							config.Doit.Set(config.NS, k, v)
						}
					}
				}

				var ids []string
				var activations []whisk.Activation
				if tt.doctlArgs != "" {
					ids = []string{tt.doctlArgs}
					activations = []whisk.Activation{findActivation(ids[0])}
				}
				limit := tt.listOptions.Limit
				if limit > 0 {
					if limit > len(theActivations) {
						limit = len(theActivations)
					}
					fst := tt.listOptions.Skip
					lnth := limit + fst
					// The command reverses the returned list in asking for the responses
					chosen := theActivations[fst:lnth]
					ids = make([]string, len(chosen))
					activations = make([]whisk.Activation, len(chosen))
					for i, activation := range chosen {
						activations[len(chosen)-i-1] = activation
						ids[len(chosen)-i-1] = activation.ActivationID
					}
					tm.serverless.EXPECT().ListActivations(tt.listOptions).Return(chosen, nil)
				}
				for i, id := range ids {
					tm.serverless.EXPECT().GetActivationResult(id).Return(activations[i].Response, nil)
				}
				err := RunActivationsResult(config)
				require.NoError(t, err)
				assert.Equal(t, convertDates(tt.expectedOutput), buf.String())
			})
		})
	}
}<|MERGE_RESOLUTION|>--- conflicted
+++ resolved
@@ -15,11 +15,7 @@
 
 import (
 	"bytes"
-<<<<<<< HEAD
-	"os/exec"
-=======
 	"errors"
->>>>>>> 2fb2a902
 	"sort"
 	"strconv"
 	"strings"
@@ -27,10 +23,6 @@
 	"time"
 
 	"github.com/apache/openwhisk-client-go/whisk"
-<<<<<<< HEAD
-	"github.com/digitalocean/doctl/do"
-=======
->>>>>>> 2fb2a902
 	"github.com/stretchr/testify/assert"
 	"github.com/stretchr/testify/require"
 )
