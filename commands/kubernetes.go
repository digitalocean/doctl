/*
Copyright 2018 The Doctl Authors All rights reserved.
Licensed under the Apache License, Version 2.0 (the "License");
you may not use this file except in compliance with the License.
You may obtain a copy of the License at
	http://www.apache.org/licenses/LICENSE-2.0
Unless required by applicable law or agreed to in writing, software
distributed under the License is distributed on an "AS IS" BASIS,
WITHOUT WARRANTIES OR CONDITIONS OF ANY KIND, either express or implied.
See the License for the specific language governing permissions and
limitations under the License.
*/

package commands

import (
	"context"
	"crypto/x509"
	"encoding/json"
	"encoding/pem"
	"errors"
	"fmt"
	"os"
	"path/filepath"
	"sort"
	"strconv"
	"strings"
	"time"

	"github.com/blang/semver"
	"github.com/digitalocean/doctl"
	"github.com/digitalocean/doctl/commands/displayers"
	"github.com/digitalocean/doctl/do"
	"github.com/digitalocean/godo"
	"github.com/pborman/uuid"
	"github.com/spf13/cobra"

	metav1 "k8s.io/apimachinery/pkg/apis/meta/v1"
	clientauthentication "k8s.io/client-go/pkg/apis/clientauthentication/v1beta1"
	"k8s.io/client-go/tools/clientcmd"
	clientcmdapi "k8s.io/client-go/tools/clientcmd/api"
)

const (
	maxAPIFailures            = 5
	timeoutFetchingKubeconfig = 30 * time.Second

	defaultKubernetesNodeSize      = "s-1vcpu-2gb"
	defaultKubernetesNodeCount     = 3
	defaultKubernetesRegion        = "nyc1"
	defaultKubernetesLatestVersion = "latest"
)

func errNoClusterByName(name string) error {
	return fmt.Errorf("no cluster goes by the name %q", name)
}

func errAmbigousClusterName(name string, ids []string) error {
	return fmt.Errorf("many clusters go by the name %q, they have the following IDs: %v", name, ids)
}

func errNoPoolByName(name string) error {
	return fmt.Errorf("no node pool goes by the name %q", name)
}

func errAmbigousPoolName(name string, ids []string) error {
	return fmt.Errorf("many node pools go by the name %q, they have the following IDs: %v", name, ids)
}

func errNoClusterNodeByName(name string) error {
	return fmt.Errorf("no node goes by the name %q", name)
}

func errAmbigousClusterNodeName(name string, ids []string) error {
	return fmt.Errorf("many nodes go by the name %q, they have the following IDs: %v", name, ids)
}

// Kubernetes creates the kubernetes command.
func Kubernetes() *Command {
	cmd := &Command{
		Command: &cobra.Command{
			Use:     "kubernetes",
			Aliases: []string{"kube", "k8s", "k"},
			Short:   "kubernetes commands",
			Long:    "kubernetes is used to access Kubernetes commands",
		},
	}

	cmd.AddCommand(kubernetesCluster())
	cmd.AddCommand(kubernetesOptions())
	return cmd
}

func kubernetesCluster() *Command {
	cmd := &Command{
		Command: &cobra.Command{
			Use:     "cluster",
			Aliases: []string{"clusters", "c"},
			Short:   "clusters commands",
			Long:    "clusters is used to access commands on Kubernetes clusters",
		},
	}

	cmd.AddCommand(kubernetesKubeconfig())

	cmd.AddCommand(kubernetesNodePools())

	CmdBuilder(cmd, RunKubernetesClusterGet, "get <id|name>", "get a cluster", Writer, aliasOpt("g"))
	CmdBuilder(cmd, RunKubernetesClusterList, "list", "get a list of your clusters", Writer, aliasOpt("ls"))
	CmdBuilder(cmd, RunKubernetesClusterGetUpgrades, "get-upgrades <id|name>", "get available upgrades for a cluster", Writer, aliasOpt("gu"))

	cmdKubeClusterCreate := CmdBuilder(cmd, RunKubernetesClusterCreate(defaultKubernetesNodeSize, defaultKubernetesNodeCount), "create <name>", "create a cluster", Writer, aliasOpt("c"))
	AddStringFlag(cmdKubeClusterCreate, doctl.ArgRegionSlug, "", defaultKubernetesRegion, `cluster region, possible values: see "doctl k8s options regions"`, requiredOpt())
	AddStringFlag(cmdKubeClusterCreate, doctl.ArgClusterVersionSlug, "", "latest", `cluster version, possible values: see "doctl k8s options versions"`)
	AddBoolFlag(cmdKubeClusterCreate, doctl.ArgAutoUpgrade, "", false, "whether to enable auto-upgrade for the cluster")
	AddStringSliceFlag(cmdKubeClusterCreate, doctl.ArgTag, "", nil, "tags to apply to the cluster, repeat to add multiple tags at once")
	AddStringFlag(cmdKubeClusterCreate, doctl.ArgSizeSlug, "", defaultKubernetesNodeSize, `size of nodes in the default node pool (incompatible with --`+doctl.ArgClusterNodePool+`), possible values: see "doctl k8s options sizes".`)
	AddIntFlag(cmdKubeClusterCreate, doctl.ArgNodePoolCount, "", defaultKubernetesNodeCount, "number of nodes in the default node pool (incompatible with --"+doctl.ArgClusterNodePool+")")
	AddStringSliceFlag(cmdKubeClusterCreate, doctl.ArgClusterNodePool, "", nil, `cluster node pools, can be repeated to create multiple node pools at once (incompatible with --`+doctl.ArgSizeSlug+` and --`+doctl.ArgNodePoolCount+`)
format is in the form "name=your-name;size=size_slug;count=5;tag=tag1;tag=tag2" where:
	- name:   name of the node pool, must be unique in the cluster
	- size:   size for the nodes in the node pool, possible values: see "doctl k8s options sizes".
	- count:  number of nodes in the node pool.
	- tag:    tags to apply to the node pool, repeat to add multiple tags at once.`)
	AddBoolFlag(cmdKubeClusterCreate, doctl.ArgClusterUpdateKubeconfig, "", true, "whether to add the created cluster to your kubeconfig")
	AddBoolFlag(cmdKubeClusterCreate, doctl.ArgCommandWait, "", true, "whether to wait for the created cluster to become running")
<<<<<<< HEAD
	AddBoolFlag(cmdKubeClusterCreate, doctl.ArgSetCurrentContext, "", true, "whether to set the current kubectl context to that of the new cluster")
=======
	AddStringFlag(cmdKubeClusterCreate, doctl.ArgMaintenanceWindow, "", "any=00:00", "maintenance window to be set to the cluster. Syntax is in the format: 'day=HH:MM', where time is in UTC time zone. Day can be one of: ['any', 'monday', 'tuesday', 'wednesday', 'thursday', 'friday', 'saturday', 'sunday']")
>>>>>>> 2eafd47b

	cmdKubeClusterUpdate := CmdBuilder(cmd, RunKubernetesClusterUpdate, "update <id|name>", "update a cluster's properties", Writer, aliasOpt("u"))
	AddStringFlag(cmdKubeClusterUpdate, doctl.ArgClusterName, "", "", "new cluster name")
	AddStringSliceFlag(cmdKubeClusterUpdate, doctl.ArgTag, "", nil, "tags to apply to the cluster, repeat to add multiple tags at once")
	AddBoolFlag(cmdKubeClusterUpdate, doctl.ArgAutoUpgrade, "", false, "whether to enable auto-upgrade for the cluster")
	AddBoolFlag(cmdKubeClusterUpdate, doctl.ArgClusterUpdateKubeconfig, "", true, "whether to update the cluster in your kubeconfig")
<<<<<<< HEAD
	AddBoolFlag(cmdKubeClusterUpdate, doctl.ArgSetCurrentContext, "", true, "whether to set the current kubectl context to that of the new cluster")
=======
	AddStringFlag(cmdKubeClusterUpdate, doctl.ArgMaintenanceWindow, "", "any=00:00", "maintenance window to be set to the cluster. Syntax is in the format: 'day=HH:MM', where time is in UTC time zone. Day can be one of: ['any', 'monday', 'tuesday', 'wednesday', 'thursday', 'friday', 'saturday', 'sunday']")

	cmdKubeClusterUpgrade := CmdBuilder(cmd, RunKubernetesClusterUpgrade, "upgrade <id|name>", "upgrade a cluster to a new version", Writer)
	AddStringFlag(cmdKubeClusterUpgrade, doctl.ArgClusterVersionSlug, "", "latest", `new cluster version, possible values: see "doctl k8s get-upgrades <cluster>".
The special value "latest" will select the most recent patch version for your cluster's minor version.
For example, if a cluster is on 1.12.1 and upgrades are available to 1.12.3 and 1.13.1, 1.12.3 will be "latest".`)
>>>>>>> 2eafd47b

	cmdKubeClusterDelete := CmdBuilder(cmd, RunKubernetesClusterDelete, "delete <id|name>", "delete a cluster", Writer, aliasOpt("d", "rm"))
	AddBoolFlag(cmdKubeClusterDelete, doctl.ArgForce, doctl.ArgShortForce, false, "force cluster delete")
	AddBoolFlag(cmdKubeClusterDelete, doctl.ArgClusterUpdateKubeconfig, "", true, "whether to remove the deleted cluster to your kubeconfig")

	return cmd
}

func kubernetesKubeconfig() *Command {
	cmd := &Command{
		Command: &cobra.Command{
			Use:     "kubeconfig",
			Aliases: []string{"kubecfg", "k8scfg", "config", "cfg"},
			Short:   "kubeconfig commands",
			Long:    "kubeconfig commands are used retrieve a cluster's credentials and manipulate them",
		},
	}

	CmdBuilder(cmd, RunKubernetesKubeconfigShow, "show <cluster-id|cluster-name>", "show a cluster's kubeconfig to standard out", Writer, aliasOpt("p", "g"))
	cmdExecCredential := CmdBuilder(cmd, RunKubernetesKubeconfigExecCredential, "exec-credential <cluster-id>", "INTERNAL print a cluster's exec credential", Writer, hiddenCmd())
	AddStringFlag(cmdExecCredential, doctl.ArgVersion, "", "", "")
	cmdSaveConfig := CmdBuilder(cmd, RunKubernetesKubeconfigSave, "save <cluster-id|cluster-name>", "save a cluster's credentials to your local kubeconfig", Writer, aliasOpt("s"))
	AddBoolFlag(cmdSaveConfig, doctl.ArgSetCurrentContext, "", true, "whether to set the current kubectl context to that of the new cluster")
	CmdBuilder(cmd, RunKubernetesKubeconfigRemove, "remove <cluster-id|cluster-name>", "remove a cluster's credentials from your local kubeconfig", Writer, aliasOpt("d", "rm"))
	return cmd
}

func kubeconfigCachePath() string {
	return filepath.Join(configHome(), "cache", "exec-credential")
}

func kubernetesNodePools() *Command {
	cmd := &Command{
		Command: &cobra.Command{
			Use:     "node-pool",
			Aliases: []string{"node-pools", "nodepool", "nodepools", "pool", "pools", "np", "p"},
			Short:   "node pool commands",
			Long:    "node pool commands are used to act on a cluster's node pools",
		},
	}

	CmdBuilder(cmd, RunKubernetesNodePoolGet, "get <cluster-id|cluster-name> <pool-id|pool-name>", "get a cluster's node pool", Writer, aliasOpt("g"))
	CmdBuilder(cmd, RunKubernetesNodePoolList, "list <cluster-id|cluster-name>", "list a cluster's node pools", Writer, aliasOpt("ls"))

	cmdKubeNodePoolCreate := CmdBuilder(cmd, RunKubernetesNodePoolCreate, "create <cluster-id|cluster-name>", "create a new node pool for a cluster", Writer, aliasOpt("c"))
	AddStringFlag(cmdKubeNodePoolCreate, doctl.ArgNodePoolName, "", "", "node pool name", requiredOpt())
	AddStringFlag(cmdKubeNodePoolCreate, doctl.ArgSizeSlug, "", "", "size of nodes in the node pool (see `doctl k8s options sizes`)", requiredOpt())
	AddIntFlag(cmdKubeNodePoolCreate, doctl.ArgNodePoolCount, "", 0, "count of nodes in the node pool", requiredOpt())
	AddStringFlag(cmdKubeNodePoolCreate, doctl.ArgTag, "", "", "tags to apply to the node pool, repeat to add multiple tags at once")

	cmdKubeNodePoolUpdate := CmdBuilder(cmd, RunKubernetesNodePoolUpdate, "update <cluster-id|cluster-name> <pool-id|pool-name>", "update an existing node pool in a cluster", Writer, aliasOpt("u"))
	AddStringFlag(cmdKubeNodePoolUpdate, doctl.ArgNodePoolName, "", "", "node pool name")
	AddIntFlag(cmdKubeNodePoolUpdate, doctl.ArgNodePoolCount, "", 0, "count of nodes in the node pool")
	AddStringFlag(cmdKubeNodePoolUpdate, doctl.ArgTag, "", "", "tags to apply to the node pool, repeat to add multiple tags at once")

	cmdKubeNodePoolRecycle := CmdBuilder(cmd, RunKubernetesNodePoolRecycle, "recycle <cluster-id|cluster-name> <pool-id|pool-name>", "recycle nodes in a node pool", Writer, aliasOpt("r"))
	AddStringFlag(cmdKubeNodePoolRecycle, doctl.ArgNodePoolNodeIDs, "", "", "ID or name of the nodes in the node pool to recycle")

	cmdKubeNodePoolDelete := CmdBuilder(cmd, RunKubernetesNodePoolDelete, "delete <cluster-id|cluster-name> <pool-id|pool-name>", "delete node pool from a cluster", Writer, aliasOpt("d", "rm"))
	AddBoolFlag(cmdKubeNodePoolDelete, doctl.ArgForce, doctl.ArgShortForce, false, "force node pool delete")
	return cmd
}

func kubernetesOptions() *Command {
	cmd := &Command{
		Command: &cobra.Command{
			Use:     "options",
			Aliases: []string{"opts", "o"},
			Short:   "options commands",
			Long:    "options commands are used to find options for Kubernetes clusters",
		},
	}

	CmdBuilder(cmd, RunKubeOptionsListVersion, "versions", "versions that can be used to create a Kubernetes cluster", Writer, aliasOpt("v"))
	CmdBuilder(cmd, RunKubeOptionsListRegion, "regions", "regions that can be used to create a Kubernetes cluster", Writer, aliasOpt("r"))
	CmdBuilder(cmd, RunKubeOptionsListNodeSizes, "sizes", "sizes that nodes in a Kubernetes cluster can have", Writer, aliasOpt("s"))
	return cmd
}

// Clusters

// RunKubernetesClusterGet retrieves an existing kubernetes by its identifier.
func RunKubernetesClusterGet(c *CmdConfig) error {
	if len(c.Args) != 1 {
		return doctl.NewMissingArgsErr(c.NS)
	}
	clusterIDorName := c.Args[0]

	cluster, err := clusterByIDorName(c.Kubernetes(), clusterIDorName)
	if err != nil {
		return err
	}
	return displayClusters(c, false, *cluster)
}

// RunKubernetesClusterList lists kubernetess.
func RunKubernetesClusterList(c *CmdConfig) error {
	kube := c.Kubernetes()
	list, err := kube.List()
	if err != nil {
		return err
	}

	return displayClusters(c, true, list...)
}

// RunKubernetesClusterGetUpgrades retrieves available upgrade versions for a cluster.
func RunKubernetesClusterGetUpgrades(c *CmdConfig) error {
	if len(c.Args) != 1 {
		return doctl.NewMissingArgsErr(c.NS)
	}
	clusterIDorName := c.Args[0]
	clusterID, err := clusterIDize(c.Kubernetes(), clusterIDorName)
	if err != nil {
		return err
	}

	kube := c.Kubernetes()

	upgrades, err := kube.GetUpgrades(clusterID)
	if err != nil {
		return err
	}

	item := &displayers.KubernetesVersions{KubernetesVersions: upgrades}
	return c.Display(item)
}

// RunKubernetesClusterCreate creates a new kubernetes with a given configuration.
func RunKubernetesClusterCreate(defaultNodeSize string, defaultNodeCount int) func(*CmdConfig) error {
	return func(c *CmdConfig) error {
		if len(c.Args) != 1 {
			return doctl.NewMissingArgsErr(c.NS)
		}
		clusterName := c.Args[0]
		r := &godo.KubernetesClusterCreateRequest{Name: clusterName}
		if err := buildClusterCreateRequestFromArgs(c, r, defaultNodeSize, defaultNodeCount); err != nil {
			return err
		}
		wait, err := c.Doit.GetBool(c.NS, doctl.ArgCommandWait)
		if err != nil {
			return err
		}
		update, err := c.Doit.GetBool(c.NS, doctl.ArgClusterUpdateKubeconfig)
		if err != nil {
			return err
		}
		setCurrentContext, err := c.Doit.GetBool(c.NS, doctl.ArgSetCurrentContext)
		if err != nil {
			return err
		}

		kube := c.Kubernetes()

		cluster, err := kube.Create(r)
		if err != nil {
			return err
		}

		if wait {
			notice("cluster is provisioning, waiting for cluster to be running")
			cluster, err = waitForClusterRunning(kube, cluster.ID)
			if err != nil {
				warn("cluster didn't become running: %v", err)
			}
		}

		if update {
			notice("cluster created, fetching credentials")
			tryUpdateKubeconfig(kube, cluster.ID, clusterName, setCurrentContext)
		}

		return displayClusters(c, true, *cluster)
	}
}

// RunKubernetesClusterUpdate updates an existing kubernetes with new configuration.
func RunKubernetesClusterUpdate(c *CmdConfig) error {
	if len(c.Args) == 0 {
		return doctl.NewMissingArgsErr(c.NS)
	}
	update, err := c.Doit.GetBool(c.NS, doctl.ArgClusterUpdateKubeconfig)
	if err != nil {
		return err
	}
	setCurrentContext, err := c.Doit.GetBool(c.NS, doctl.ArgSetCurrentContext)
	if err != nil {
		return err
	}
	clusterIDorName := c.Args[0]
	clusterID, err := clusterIDize(c.Kubernetes(), clusterIDorName)
	if err != nil {
		return err
	}

	r := new(godo.KubernetesClusterUpdateRequest)
	if err := buildClusterUpdateRequestFromArgs(c, r); err != nil {
		return err
	}

	kube := c.Kubernetes()
	cluster, err := kube.Update(clusterID, r)
	if err != nil {
		return err
	}

	if update {
		notice("cluster updated, fetching new credentials")
		tryUpdateKubeconfig(kube, clusterID, clusterIDorName, setCurrentContext)
	}

	return displayClusters(c, true, *cluster)
}

func tryUpdateKubeconfig(kube do.KubernetesService, clusterID, clusterName string, setCurrentContext bool) {
	var (
		kubeconfig []byte
		err        error
	)
	ctx, cancel := context.WithTimeout(context.TODO(), timeoutFetchingKubeconfig)
	defer cancel()
	for {
		kubeconfig, err = kube.GetKubeConfig(clusterID)
		if err != nil {
			select {
			case <-ctx.Done():
				warn("couldn't get credentials for cluster, it will not be added to your kubeconfig: %v", err)
				return
			case <-time.After(time.Second):
			}
		} else {
			break
		}
	}
	if err := writeOrAddToKubeconfig(clusterID, kubeconfig, setCurrentContext); err != nil {
		warn("couldn't write cluster credentials: %v", err)
	}
}

// RunKubernetesClusterUpgrade upgrades an existing cluster to a new version.
func RunKubernetesClusterUpgrade(c *CmdConfig) error {
	if len(c.Args) == 0 {
		return doctl.NewMissingArgsErr(c.NS)
	}
	clusterID, err := clusterIDize(c.Kubernetes(), c.Args[0])
	if err != nil {
		return err
	}

	version, available, err := getUpgradeVersionOrLatest(c, clusterID)
	if err != nil {
		return err
	}
	if !available {
		notice("cluster is already up-to-date - no upgrades available")
		return nil
	}

	kube := c.Kubernetes()
	err = kube.Upgrade(clusterID, version)
	if err != nil {
		return err
	}

	notice("upgrading cluster to version %v", version)
	return nil
}

func getUpgradeVersionOrLatest(c *CmdConfig, clusterID string) (string, bool, error) {
	version, err := c.Doit.GetString(c.NS, doctl.ArgClusterVersionSlug)
	if err != nil {
		return "", false, err
	}
	if version != "" && version != defaultKubernetesLatestVersion {
		return version, true, nil
	}

	cluster, err := c.Kubernetes().Get(clusterID)
	if err != nil {
		return "", false, fmt.Errorf("unable to lookup cluster to find the latest version from the API: %v", err)
	}

	versions, err := c.Kubernetes().GetUpgrades(clusterID)
	if err != nil {
		return "", false, fmt.Errorf("unable to lookup the latest version from the API: %v", err)
	}
	if len(versions) == 0 {
		return "", false, nil
	}

	return latestVersionForUpgrade(cluster.VersionSlug, versions)
}

// latestVersionForUpgrade returns the newest patch version from `versions` for
// the minor version of `clusterVersionSlug`. This ensures we never use a
// different minor version than a cluster is running as "latest" for an upgrade,
// since we want minor version upgrades to be an explicit operation.
func latestVersionForUpgrade(clusterVersionSlug string, versions []do.KubernetesVersion) (string, bool, error) {
	clusterSV, err := semver.Parse(clusterVersionSlug)
	if err != nil {
		return "", false, err
	}
	clusterBucket := fmt.Sprintf("%d.%d", clusterSV.Major, clusterSV.Minor)

	// Sort releases into minor-version buckets.
	var serr error
	releases := versionMapBy(versions, func(v do.KubernetesVersion) string {
		sv, err := semver.Parse(v.Slug)
		if err != nil {
			serr = err
			return ""
		}
		return fmt.Sprintf("%d.%d", sv.Major, sv.Minor)
	})
	if serr != nil {
		return "", false, serr
	}

	// Find the cluster's minor version in the bucketized available versions.
	bucket, ok := releases[clusterBucket]
	if !ok {
		// No upgrades available within the cluster's minor version.
		return "", false, nil
	}

	// Find the latest version within the bucket.
	i, err := versionMaxBy(bucket, func(v do.KubernetesVersion) string {
		return v.Slug
	})
	if err != nil {
		return "", false, err
	}

	return bucket[i].Slug, true, nil
}

// RunKubernetesClusterDelete deletes a kubernetes by its identifier.
func RunKubernetesClusterDelete(c *CmdConfig) error {
	if len(c.Args) != 1 {
		return doctl.NewMissingArgsErr(c.NS)
	}
	update, err := c.Doit.GetBool(c.NS, doctl.ArgClusterUpdateKubeconfig)
	if err != nil {
		return err
	}
	clusterID, err := clusterIDize(c.Kubernetes(), c.Args[0])
	if err != nil {
		return err
	}

	force, err := c.Doit.GetBool(c.NS, doctl.ArgForce)
	if err != nil {
		return err
	}

	if force || AskForConfirm("delete this Kubernetes cluster") == nil {
		// continue
	} else {
		return fmt.Errorf("operation aborted")
	}
	kube := c.Kubernetes()

	var kubeconfig []byte
	if update {
		// get the cluster's kubeconfig before issuing the delete, so that we can
		// cleanup the entry from the local file
		kubeconfig, err = kube.GetKubeConfig(clusterID)
		if err != nil {
			warn("couldn't get credentials for cluster, it will not be remove from your kubeconfig")
		}
	}
	if err := kube.Delete(clusterID); err != nil {
		return err
	}
	if kubeconfig != nil {
		notice("cluster deleted, removing credentials")
		if err := removeFromKubeconfig(kubeconfig); err != nil {
			warn("Cluster was deleted, but we couldn't remove it from your local kubeconfig. Try doing it manually.")
		}
	}

	return nil
}

// Kubeconfig

// RunKubernetesKubeconfigShow retrieves an existing kubernetes config and prints it.
func RunKubernetesKubeconfigShow(c *CmdConfig) error {
	if len(c.Args) != 1 {
		return doctl.NewMissingArgsErr(c.NS)
	}
	kube := c.Kubernetes()
	clusterID, err := clusterIDize(kube, c.Args[0])
	if err != nil {
		return err
	}
	kubeconfig, err := kube.GetKubeConfig(clusterID)
	if err != nil {
		return err
	}
	_, err = c.Out.Write(kubeconfig)
	return err
}

func cachedExecCredentialPath(id string) string {
	return filepath.Join(kubeconfigCachePath(), id+".json")
}

// loadCachedExecCredential attempts to load the cached exec credential from disk. Never errors
// Returns nil if there's no credential, if it failed to load it, or if it's expired.
func loadCachedExecCredential(id string) (*clientauthentication.ExecCredential, error) {
	path := cachedExecCredentialPath(id)
	f, err := os.Open(path)
	if err != nil {
		if os.IsNotExist(err) {
			return nil, nil
		}

		return nil, err
	}

	defer f.Close()

	var execCredential *clientauthentication.ExecCredential
	if err := json.NewDecoder(f).Decode(&execCredential); err != nil {
		return nil, err
	}

	if execCredential.Status == nil {
		// Invalid ExecCredential, remove it
		err = os.Remove(path)
		return nil, err
	}

	t := execCredential.Status.ExpirationTimestamp
	if t.IsZero() || t.Time.Before(time.Now()) {
		err = os.Remove(path)
		return nil, err
	}

	return execCredential, nil
}

// cacheExecCredential caches an ExecCredential to the doctl cache directory
func cacheExecCredential(id string, execCredential *clientauthentication.ExecCredential) error {
	// Don't bother caching if there's no expiration set
	if execCredential.Status.ExpirationTimestamp.IsZero() {
		return nil
	}

	cachePath := kubeconfigCachePath()
	if err := os.MkdirAll(cachePath, os.FileMode(0700)); err != nil {
		return err
	}

	path := cachedExecCredentialPath(id)
	f, err := os.OpenFile(path, os.O_CREATE|os.O_RDWR|os.O_TRUNC, os.FileMode(0600))
	if err != nil {
		return err
	}
	defer f.Close()

	return json.NewEncoder(f).Encode(execCredential)
}

// RunKubernetesKubeconfigExecCredential displays the exec credential. It is for internal use only.
func RunKubernetesKubeconfigExecCredential(c *CmdConfig) error {
	if len(c.Args) != 1 {
		return doctl.NewMissingArgsErr(c.NS)
	}

	version, err := c.Doit.GetString(c.NS, doctl.ArgVersion)
	if err != nil {
		return err
	}

	if version != "v1beta1" {
		return fmt.Errorf("invalid version %q expected 'v1beta1'", version)
	}

	kube := c.Kubernetes()

	clusterID := c.Args[0]
	execCredential, err := loadCachedExecCredential(clusterID)
	if err != nil && Verbose {
		warn("%v", err)
	}

	if execCredential != nil {
		return json.NewEncoder(c.Out).Encode(execCredential)
	}

	kubeconfig, err := kube.GetKubeConfig(clusterID)
	if err != nil {
		if errResponse, ok := err.(*godo.ErrorResponse); ok {
			return fmt.Errorf("failed to fetch credentials for cluster %q: %v", clusterID, errResponse.Message)
		}
		return err
	}

	config, err := clientcmd.Load(kubeconfig)
	if err != nil {
		return err
	}

	execCredential, err = execCredentialFromConfig(config)
	if err != nil {
		return err
	}

	// Don't error out when caching credentials, just print it if we're being verbose
	if err := cacheExecCredential(clusterID, execCredential); err != nil && Verbose {
		warn("%v", err)
	}

	return json.NewEncoder(c.Out).Encode(execCredential)
}

func execCredentialFromConfig(config *clientcmdapi.Config) (*clientauthentication.ExecCredential, error) {
	current := config.CurrentContext
	context, ok := config.Contexts[current]
	if !ok {
		return nil, fmt.Errorf("received invalid config Context %q from API. Please file an issue at https://github.com/digitalocean/doctl/issues/new mentioning this error", current)
	}

	authInfo, ok := config.AuthInfos[context.AuthInfo]
	if !ok {
		return nil, fmt.Errorf("received invalid config AuthInfo %q from API. Please file an issue at https://github.com/digitalocean/doctl/issues/new mentioning this error", context.AuthInfo)
	}

	var t *metav1.Time
	// Attempt to parse certificate to extract expiration. If it fails that's OK, maybe we've migrated to tokens
	block, _ := pem.Decode(authInfo.ClientCertificateData)
	if cert, err := x509.ParseCertificate(block.Bytes); err == nil && !cert.NotAfter.IsZero() {
		// Expire the credentials 10 minutes before NotAfter to account for clock skew
		t = &metav1.Time{Time: cert.NotAfter.Add(-10 * time.Minute)}
	}

	execCredential := &clientauthentication.ExecCredential{
		TypeMeta: metav1.TypeMeta{
			Kind:       "ExecCredential",
			APIVersion: clientauthentication.SchemeGroupVersion.String(),
		},
		Status: &clientauthentication.ExecCredentialStatus{
			ClientCertificateData: string(authInfo.ClientCertificateData),
			ClientKeyData:         string(authInfo.ClientKeyData),
			ExpirationTimestamp:   t,
			Token:                 authInfo.Token,
		},
	}

	return execCredential, nil
}

// RunKubernetesKubeconfigSave retrieves an existing kubernetes config and saves it to your local kubeconfig.
func RunKubernetesKubeconfigSave(c *CmdConfig) error {
	if len(c.Args) != 1 {
		return doctl.NewMissingArgsErr(c.NS)
	}
	kube := c.Kubernetes()
	clusterID, err := clusterIDize(kube, c.Args[0])
	if err != nil {
		return err
	}

	kubeconfig, err := kube.GetKubeConfig(clusterID)
	if err != nil {
		return err
	}

	setCurrentContext, err := c.Doit.GetBool(c.NS, doctl.ArgSetCurrentContext)
	if err != nil {
		return err
	}

	return writeOrAddToKubeconfig(clusterID, kubeconfig, setCurrentContext)
}

// RunKubernetesKubeconfigRemove retrieves an existing kubernetes config and removes it from your local kubeconfig.
func RunKubernetesKubeconfigRemove(c *CmdConfig) error {
	if len(c.Args) != 1 {
		return doctl.NewMissingArgsErr(c.NS)
	}
	kube := c.Kubernetes()
	clusterID, err := clusterIDize(kube, c.Args[0])
	if err != nil {
		return err
	}
	kubeconfig, err := kube.GetKubeConfig(clusterID)
	if err != nil {
		return err
	}

	return removeFromKubeconfig(kubeconfig)
}

// Node Pools

// RunKubernetesNodePoolGet retrieves an existing cluster node pool by its identifier.
func RunKubernetesNodePoolGet(c *CmdConfig) error {
	if len(c.Args) != 2 {
		return doctl.NewMissingArgsErr(c.NS)
	}
	clusterID, err := clusterIDize(c.Kubernetes(), c.Args[0])
	if err != nil {
		return err
	}
	nodePool, err := poolByIDorName(c.Kubernetes(), clusterID, c.Args[1])
	if err != nil {
		return err
	}
	return displayNodePools(c, *nodePool)
}

// RunKubernetesNodePoolList lists cluster node pool.
func RunKubernetesNodePoolList(c *CmdConfig) error {
	if len(c.Args) != 1 {
		return doctl.NewMissingArgsErr(c.NS)
	}
	clusterID, err := clusterIDize(c.Kubernetes(), c.Args[0])
	if err != nil {
		return err
	}
	kube := c.Kubernetes()
	list, err := kube.ListNodePools(clusterID)
	if err != nil {
		return err
	}

	return displayNodePools(c, list...)
}

// RunKubernetesNodePoolCreate creates a new cluster node pool with a given configuration.
func RunKubernetesNodePoolCreate(c *CmdConfig) error {
	if len(c.Args) != 1 {
		return doctl.NewMissingArgsErr(c.NS)
	}
	clusterID, err := clusterIDize(c.Kubernetes(), c.Args[0])
	if err != nil {
		return err
	}

	r := new(godo.KubernetesNodePoolCreateRequest)
	if err := buildNodePoolCreateRequestFromArgs(c, r); err != nil {
		return err
	}

	kube := c.Kubernetes()
	nodePool, err := kube.CreateNodePool(clusterID, r)
	if err != nil {
		return err
	}

	return displayNodePools(c, *nodePool)
}

// RunKubernetesNodePoolUpdate updates an existing cluster node pool with new properties.
func RunKubernetesNodePoolUpdate(c *CmdConfig) error {
	if len(c.Args) != 2 {
		return doctl.NewMissingArgsErr(c.NS)
	}
	clusterID, err := clusterIDize(c.Kubernetes(), c.Args[0])
	if err != nil {
		return err
	}
	poolID, err := poolIDize(c.Kubernetes(), clusterID, c.Args[1])
	if err != nil {
		return err
	}

	r := new(godo.KubernetesNodePoolUpdateRequest)
	if err := buildNodePoolUpdateRequestFromArgs(c, r); err != nil {
		return err
	}

	kube := c.Kubernetes()
	nodePool, err := kube.UpdateNodePool(clusterID, poolID, r)
	if err != nil {
		return err
	}

	return displayNodePools(c, *nodePool)
}

// RunKubernetesNodePoolRecycle recycles an existing kubernetes with new configuration.
func RunKubernetesNodePoolRecycle(c *CmdConfig) error {
	if len(c.Args) != 2 {
		return doctl.NewMissingArgsErr(c.NS)
	}
	clusterID, err := clusterIDize(c.Kubernetes(), c.Args[0])
	if err != nil {
		return err
	}
	poolID, err := poolIDize(c.Kubernetes(), clusterID, c.Args[1])
	if err != nil {
		return err
	}

	r := new(godo.KubernetesNodePoolRecycleNodesRequest)
	if err := buildNodePoolRecycleRequestFromArgs(c, clusterID, poolID, r); err != nil {
		return err
	}

	kube := c.Kubernetes()
	return kube.RecycleNodePoolNodes(clusterID, poolID, r)
}

// RunKubernetesNodePoolDelete deletes a kubernetes by its identifier.
func RunKubernetesNodePoolDelete(c *CmdConfig) error {
	if len(c.Args) != 2 {
		return doctl.NewMissingArgsErr(c.NS)
	}
	clusterID, err := clusterIDize(c.Kubernetes(), c.Args[0])
	if err != nil {
		return err
	}
	poolID, err := poolIDize(c.Kubernetes(), clusterID, c.Args[1])
	if err != nil {
		return err
	}

	force, err := c.Doit.GetBool(c.NS, doctl.ArgForce)
	if err != nil {
		return err
	}
	if force || AskForConfirm("delete this Kubernetes node pool") == nil {
		kube := c.Kubernetes()
		if err := kube.DeleteNodePool(clusterID, poolID); err != nil {
			return err
		}
	} else {
		return fmt.Errorf("operation aborted")
	}
	return nil
}

// RunKubeOptionsListVersion lists valid versions for kubernetes clusters.
func RunKubeOptionsListVersion(c *CmdConfig) error {
	kube := c.Kubernetes()
	versions, err := kube.GetVersions()
	if err != nil {
		return err
	}
	item := &displayers.KubernetesVersions{KubernetesVersions: versions}
	return c.Display(item)
}

// RunKubeOptionsListRegion lists valid regions for kubernetes clusters.
func RunKubeOptionsListRegion(c *CmdConfig) error {
	kube := c.Kubernetes()
	regions, err := kube.GetRegions()
	if err != nil {
		return err
	}
	item := &displayers.KubernetesRegions{KubernetesRegions: regions}
	return c.Display(item)
}

// RunKubeOptionsListNodeSizes lists valid node sizes for kubernetes clusters.
func RunKubeOptionsListNodeSizes(c *CmdConfig) error {
	kube := c.Kubernetes()
	sizes, err := kube.GetNodeSizes()
	if err != nil {
		return err
	}
	item := &displayers.KubernetesNodeSizes{KubernetesNodeSizes: sizes}
	return c.Display(item)
}

func buildClusterCreateRequestFromArgs(c *CmdConfig, r *godo.KubernetesClusterCreateRequest, defaultNodeSize string, defaultNodeCount int) error {
	region, err := c.Doit.GetString(c.NS, doctl.ArgRegionSlug)
	if err != nil {
		return err
	}
	r.RegionSlug = region

	version, err := getVersionOrLatest(c)
	if err != nil {
		return err
	}
	r.VersionSlug = version

	autoUpgrade, err := c.Doit.GetBool(c.NS, doctl.ArgAutoUpgrade)
	if err != nil {
		return err
	}
	r.AutoUpgrade = autoUpgrade

	tags, err := c.Doit.GetStringSlice(c.NS, doctl.ArgTag)
	if err != nil {
		return err
	}
	r.Tags = tags

	maintenancePolicy, err := parseMaintenancePolicy(c)
	if err != nil {
		return err
	}
	r.MaintenancePolicy = maintenancePolicy

	// node pools
	nodePoolSpecs, err := c.Doit.GetStringSlice(c.NS, doctl.ArgClusterNodePool)
	if err != nil {
		return err
	}

	if len(nodePoolSpecs) == 0 {
		nodePoolSize, err := c.Doit.GetString(c.NS, doctl.ArgSizeSlug)
		if err != nil {
			return err
		}

		nodePoolCount, err := c.Doit.GetInt(c.NS, doctl.ArgNodePoolCount)
		if err != nil {
			return err
		}

		nodePoolName := r.Name + "-default-pool"
		r.NodePools = []*godo.KubernetesNodePoolCreateRequest{{
			Name:  nodePoolName,
			Size:  nodePoolSize,
			Count: nodePoolCount,
		}}

		return nil
	}

	// multiple node pools
	if c.Doit.IsSet(doctl.ArgSizeSlug) || c.Doit.IsSet(doctl.ArgNodePoolCount) {
		return fmt.Errorf("flags %q and %q cannot be provided when %q is present", doctl.ArgSizeSlug, doctl.ArgNodePoolCount, doctl.ArgClusterNodePool)
	}

	nodePools, err := buildNodePoolCreateRequestsFromArgs(c, nodePoolSpecs, r.Name, defaultNodeSize, defaultNodeCount)
	if err != nil {
		return err
	}
	r.NodePools = nodePools

	return nil
}

func buildClusterUpdateRequestFromArgs(c *CmdConfig, r *godo.KubernetesClusterUpdateRequest) error {
	name, err := c.Doit.GetString(c.NS, doctl.ArgClusterName)
	if err != nil {
		return err
	}
	r.Name = name

	tags, err := c.Doit.GetStringSlice(c.NS, doctl.ArgTag)
	if err != nil {
		return err
	}
	r.Tags = tags

	maintenancePolicy, err := parseMaintenancePolicy(c)
	if err != nil {
		return err
	}
	r.MaintenancePolicy = maintenancePolicy

	autoUpgrade, err := c.Doit.GetBool(c.NS, doctl.ArgAutoUpgrade)
	if err != nil {
		return err
	}
	r.AutoUpgrade = autoUpgrade

	return nil
}

func buildNodePoolRecycleRequestFromArgs(c *CmdConfig, clusterID, poolID string, r *godo.KubernetesNodePoolRecycleNodesRequest) error {
	nodeIDorNames, err := c.Doit.GetStringSlice(c.NS, doctl.ArgNodePoolNodeIDs)
	if err != nil {
		return err
	}
	allUUIDs := true
	for _, node := range nodeIDorNames {
		if !looksLikeUUID(node) {
			allUUIDs = false
		}
	}
	if allUUIDs {
		r.Nodes = nodeIDorNames
	} else {
		// at least some of the args weren't UUIDs, so assume that they're all names
		nodes, err := nodesByNames(c.Kubernetes(), clusterID, poolID, nodeIDorNames)
		if err != nil {
			return err
		}
		for _, node := range nodes {
			r.Nodes = append(r.Nodes, node.ID)
		}
	}
	return nil
}

func buildNodePoolCreateRequestsFromArgs(c *CmdConfig, nodePools []string, clusterName, defaultSize string, defaultCount int) ([]*godo.KubernetesNodePoolCreateRequest, error) {
	out := make([]*godo.KubernetesNodePoolCreateRequest, 0, len(nodePools))
	for i, nodePoolString := range nodePools {
		defaultName := fmt.Sprintf("%s-pool-%d", clusterName, i+1)
		poolCreateReq, err := parseNodePoolString(nodePoolString, defaultName, defaultSize, defaultCount)
		if err != nil {
			return nil, fmt.Errorf("invalid node pool arguments for flag %d: %v", i, err)
		}
		out = append(out, poolCreateReq)
	}
	return out, nil
}

func parseNodePoolString(nodePool, defaultName, defaultSize string, defaultCount int) (*godo.KubernetesNodePoolCreateRequest, error) {
	const (
		argSeparator = ";"
		kvSeparator  = "="
	)
	out := &godo.KubernetesNodePoolCreateRequest{
		Name:  defaultName,
		Size:  defaultSize,
		Count: defaultCount,
	}
	for _, arg := range strings.Split(nodePool, argSeparator) {
		kvs := strings.SplitN(arg, kvSeparator, 2)
		if len(kvs) < 2 {
			return nil, fmt.Errorf("a node pool string argument must be of the form `key=value`, got KVs %v", kvs)
		}
		key := kvs[0]
		value := kvs[1]
		switch key {
		case "name":
			out.Name = value
		case "size":
			out.Size = value
		case "count":
			count, err := strconv.ParseInt(value, 10, 64)
			if err != nil {
				return nil, errors.New("node pool count argument must be a valid integer")
			}
			out.Count = int(count)
		case "tag":
			out.Tags = append(out.Tags, value)
		default:
			return nil, fmt.Errorf("unsupported node pool argument %q", key)
		}
	}
	return out, nil
}

func buildNodePoolCreateRequestFromArgs(c *CmdConfig, r *godo.KubernetesNodePoolCreateRequest) error {
	name, err := c.Doit.GetString(c.NS, doctl.ArgNodePoolName)
	if err != nil {
		return err
	}
	r.Name = name

	size, err := c.Doit.GetString(c.NS, doctl.ArgSizeSlug)
	if err != nil {
		return err
	}
	r.Size = size

	count, err := c.Doit.GetInt(c.NS, doctl.ArgNodePoolCount)
	if err != nil {
		return err
	}
	r.Count = count

	tags, err := c.Doit.GetStringSlice(c.NS, doctl.ArgTag)
	if err != nil {
		return err
	}
	r.Tags = tags

	return nil
}

func buildNodePoolUpdateRequestFromArgs(c *CmdConfig, r *godo.KubernetesNodePoolUpdateRequest) error {
	name, err := c.Doit.GetString(c.NS, doctl.ArgNodePoolName)
	if err != nil {
		return err
	}
	r.Name = name

	count, err := c.Doit.GetInt(c.NS, doctl.ArgNodePoolCount)
	if err != nil {
		return err
	}
	r.Count = count

	tags, err := c.Doit.GetStringSlice(c.NS, doctl.ArgTag)
	if err != nil {
		return err
	}
	r.Tags = tags

	return nil
}

func writeOrAddToKubeconfig(clusterID string, kubeconfig []byte, setCurrentContext bool) error {
	remote, err := clientcmd.Load(kubeconfig)
	if err != nil {
		return err
	}
	kubectlDefaults := clientcmd.NewDefaultPathOptions()
	currentConfig, err := kubectlDefaults.GetStartingConfig()
	if err != nil {
		return err
	}

	notice("adding cluster credentials to kubeconfig file found in %q", kubectlDefaults.GlobalFile)
	if err := mergeKubeconfig(clusterID, remote, currentConfig, setCurrentContext); err != nil {
		return fmt.Errorf("couldn't use the kubeconfig info received, %v", err)
	}
	return clientcmd.ModifyConfig(kubectlDefaults, *currentConfig, false)
}

func removeFromKubeconfig(kubeconfig []byte) error {
	remote, err := clientcmd.Load(kubeconfig)
	if err != nil {
		return err
	}
	kubectlDefaults := clientcmd.NewDefaultPathOptions()
	currentConfig, err := kubectlDefaults.GetStartingConfig()
	if err != nil {
		return err
	}
	notice("removing cluster credentials from kubeconfig file found in %q", kubectlDefaults.GlobalFile)
	if err := removeKubeconfig(remote, currentConfig); err != nil {
		return fmt.Errorf("couldn't use the kubeconfig info received, %v", err)
	}
	return clientcmd.ModifyConfig(kubectlDefaults, *currentConfig, false)
}

// mergeKubeconfig merges a remote cluster's config file with a local config file,
// assuming that the current context in the remote config file points to the
// cluster details to add to the local config.
func mergeKubeconfig(clusterID string, remote, local *clientcmdapi.Config, setCurrentContext bool) error {
	remoteCtx, ok := remote.Contexts[remote.CurrentContext]
	if !ok {
		// this is a bug in the backend, we received incomplete/non-sensical data
		return fmt.Errorf("the remote config has no context entry named %q -- this is a bug, please open a ticket with DigitalOcean",
			remote.CurrentContext,
		)
	}
	remoteCluster, ok := remote.Clusters[remoteCtx.Cluster]
	if !ok {
		// this is a bug in the backend, we received incomplete/non-sensical data
		return fmt.Errorf("the remote config has no cluster entry named %q -- this is a bug, please open a ticket with DigitalOcean",
			remoteCtx.Cluster,
		)
	}

	local.Contexts[remote.CurrentContext] = remoteCtx
	local.Clusters[remoteCtx.Cluster] = remoteCluster

	if setCurrentContext {
		notice("setting current-context to %s", remote.CurrentContext)
		local.CurrentContext = remote.CurrentContext
	}

	// configure kubectl to call doctl to retrieve credentials
	local.AuthInfos[remoteCtx.AuthInfo] = &clientcmdapi.AuthInfo{
		Exec: &clientcmdapi.ExecConfig{
			APIVersion: clientauthentication.SchemeGroupVersion.String(),
			Command:    os.Args[0],
			Args: []string{
				"kubernetes",
				"cluster",
				"kubeconfig",
				"exec-credential",
				"--version=v1beta1",
				clusterID,
			},
		},
	}

	return nil
}

// removeKubeconfig removes a remote cluster's config file from a local config file,
// assuming that the current context in the remote config file points to the
// cluster details to reomve from the local config.
func removeKubeconfig(remote, local *clientcmdapi.Config) error {
	remoteCtx, ok := remote.Contexts[remote.CurrentContext]
	if !ok {
		// this is a bug in the backend, we received incomplete/non-sensical data
		return fmt.Errorf("the remote config has no context entry named %q -- this is a bug, please open a ticket with DigitalOcean",
			remote.CurrentContext,
		)
	}

	delete(local.Contexts, remote.CurrentContext)
	delete(local.Clusters, remoteCtx.Cluster)
	delete(local.AuthInfos, remoteCtx.AuthInfo)
	if local.CurrentContext == remote.CurrentContext {
		local.CurrentContext = ""
		notice("cluster was set as current context for kubectl. It has been removed, you might want to set a new one.")
	}
	return nil
}

// waitForClusterRunning waits for a cluster to be running.
func waitForClusterRunning(kube do.KubernetesService, clusterID string) (*do.KubernetesCluster, error) {
	failCount := 0
	printNewLineSet := false
	for i := 0; ; i++ {
		if i != 0 {
			fmt.Fprint(os.Stderr, ".")
			if !printNewLineSet {
				printNewLineSet = true
				defer fmt.Fprintln(os.Stderr)
			}
		}
		cluster, err := kube.Get(clusterID)
		if err == nil {
			failCount = 0
		} else {
			// Allow for transient API failures
			failCount++
			if failCount >= maxAPIFailures {
				return nil, err
			}
		}

		if cluster == nil || cluster.Status == nil {
			time.Sleep(1 * time.Second)
			continue
		}
		switch cluster.Status.State {
		case godo.KubernetesClusterStatusRunning:
			return cluster, nil
		case godo.KubernetesClusterStatusProvisioning:
			time.Sleep(5 * time.Second)
		default:
			return cluster, fmt.Errorf("unknown status: [%s]", cluster.Status.State)
		}
	}
}

func displayClusters(c *CmdConfig, short bool, clusters ...do.KubernetesCluster) error {
	item := &displayers.KubernetesClusters{KubernetesClusters: do.KubernetesClusters(clusters), Short: short}
	return c.Display(item)
}

func displayNodePools(c *CmdConfig, nodePools ...do.KubernetesNodePool) error {
	item := &displayers.KubernetesNodePools{KubernetesNodePools: do.KubernetesNodePools(nodePools)}
	return c.Display(item)
}

// clusterByIDorName attempts to find a cluster by ID or by name if the argument isn't an ID. If multiple
// clusters have the same name, then an error with the cluster IDs matching this name is returned.
func clusterByIDorName(kube do.KubernetesService, idOrName string) (*do.KubernetesCluster, error) {
	if looksLikeUUID(idOrName) {
		clusterID := idOrName
		return kube.Get(clusterID)
	}
	clusters, err := kube.List()
	if err != nil {
		return nil, err
	}
	var out []*do.KubernetesCluster
	for _, c := range clusters {
		c1 := c
		if c.Name == idOrName {
			out = append(out, &c1)
		}
	}
	switch {
	case len(out) == 0:
		return nil, errNoClusterByName(idOrName)
	case len(out) > 1:
		var ids []string
		for _, c := range out {
			ids = append(ids, c.ID)
		}
		return nil, errAmbigousClusterName(idOrName, ids)
	default:
		if len(out) != 1 {
			panic("the default case should always have len(out) == 1")
		}
		return out[0], nil
	}
}

// clusterIDize attempts to make a cluster ID/name string be a cluster ID.
// use this as opposed to `clusterByIDorName` if you just care about getting
// a cluster ID and don't need the cluster object itself
func clusterIDize(kube do.KubernetesService, idOrName string) (string, error) {
	if looksLikeUUID(idOrName) {
		return idOrName, nil
	}
	clusters, err := kube.List()
	if err != nil {
		return "", err
	}
	var ids []string
	for _, c := range clusters {
		if c.Name == idOrName {
			id := c.ID
			ids = append(ids, id)
		}
	}
	switch {
	case len(ids) == 0:
		return "", errNoClusterByName(idOrName)
	case len(ids) > 1:
		return "", errAmbigousClusterName(idOrName, ids)
	default:
		if len(ids) != 1 {
			panic("the default case should always have len(ids) == 1")
		}
		return ids[0], nil
	}
}

// poolByIDorName attempts to find a pool by ID or by name if the argument isn't an ID. If multiple
// pools have the same name, then an error with the pool IDs matching this name is returned.
func poolByIDorName(kube do.KubernetesService, clusterID, idOrName string) (*do.KubernetesNodePool, error) {
	if looksLikeUUID(idOrName) {
		poolID := idOrName
		return kube.GetNodePool(clusterID, poolID)
	}
	nodePools, err := kube.ListNodePools(clusterID)
	if err != nil {
		return nil, err
	}
	var out []*do.KubernetesNodePool
	for _, c := range nodePools {
		c1 := c
		if c.Name == idOrName {
			out = append(out, &c1)
		}
	}
	switch {
	case len(out) == 0:
		return nil, errNoPoolByName(idOrName)
	case len(out) > 1:
		var ids []string
		for _, c := range out {
			ids = append(ids, c.ID)
		}
		return nil, errAmbigousPoolName(idOrName, ids)
	default:
		if len(out) != 1 {
			panic("the default case should always have len(out) == 1")
		}
		return out[0], nil
	}
}

// poolIDize attempts to make a node pool ID/name string be a node pool ID.
// use this as opposed to `poolByIDorName` if you just care about getting
// a node pool ID and don't need the node pool object itself
func poolIDize(kube do.KubernetesService, clusterID, idOrName string) (string, error) {
	if looksLikeUUID(idOrName) {
		return idOrName, nil
	}
	pools, err := kube.ListNodePools(clusterID)
	if err != nil {
		return "", err
	}
	var ids []string
	for _, c := range pools {
		if c.Name == idOrName {
			ids = append(ids, c.ID)
		}
	}
	switch {
	case len(ids) == 0:
		return "", errNoPoolByName(idOrName)
	case len(ids) > 1:
		return "", errAmbigousPoolName(idOrName, ids)
	default:
		if len(ids) != 1 {
			panic("the default case should always have len(ids) == 1")
		}
		return ids[0], nil
	}
}

// nodesByNames attempts to find nodes by names. If multiple nodes have the same name,
// then an error with the node IDs matching this name is returned.
func nodesByNames(kube do.KubernetesService, clusterID, poolID string, nodeNames []string) ([]*godo.KubernetesNode, error) {
	nodePool, err := kube.GetNodePool(clusterID, poolID)
	if err != nil {
		return nil, err
	}
	var out []*godo.KubernetesNode
	for _, name := range nodeNames {
		node, err := nodeByName(name, nodePool.Nodes)
		if err != nil {
			return nil, err
		}
		out = append(out, node)
	}
	return out, nil
}

func nodeByName(name string, nodes []*godo.KubernetesNode) (*godo.KubernetesNode, error) {
	var out []*godo.KubernetesNode
	for _, n := range nodes {
		n1 := n
		if n.Name == name {
			out = append(out, n1)
		}
	}
	switch {
	case len(out) == 0:
		return nil, errNoClusterNodeByName(name)
	case len(out) > 1:
		var ids []string
		for _, c := range out {
			ids = append(ids, c.ID)
		}
		return nil, errAmbigousClusterNodeName(name, ids)
	default:
		if len(out) != 1 {
			panic("the default case should always have len(out) == 1")
		}
		return out[0], nil
	}
}

func looksLikeUUID(str string) bool {
	return uuid.Parse(str) != nil
}

func getVersionOrLatest(c *CmdConfig) (string, error) {
	version, err := c.Doit.GetString(c.NS, doctl.ArgClusterVersionSlug)
	if err != nil {
		return "", err
	}
	if version != "" && version != defaultKubernetesLatestVersion {
		return version, nil
	}
	versions, err := c.Kubernetes().GetVersions()
	if err != nil {
		return "", fmt.Errorf("no version flag provided and unable to lookup the latest version from the API: %v", err)
	}
	if len(versions) > 0 {
		return versions[0].Slug, nil
	}
	releases, err := latestReleases(versions)
	if err != nil {
		return "", err
	}
	i, err := versionMaxBy(releases, func(v do.KubernetesVersion) string {
		return v.KubernetesVersion.KubernetesVersion
	})
	if err != nil {
		return "", err
	}
	return releases[i].Slug, nil
}

func parseMaintenancePolicy(c *CmdConfig) (*godo.KubernetesMaintenancePolicy, error) {
	maintenanceWindow, err := c.Doit.GetString(c.NS, doctl.ArgMaintenanceWindow)
	if err != nil {
		return nil, err
	}

	splitted := strings.SplitN(maintenanceWindow, "=", 2)
	if len(splitted) != 2 {
		return nil, fmt.Errorf("a maintenance window argument must be of the form `day=HH:MM`, got: %v", splitted)
	}

	day, err := godo.KubernetesMaintenanceToDay(splitted[0])
	if err != nil {
		return nil, err
	}

	return &godo.KubernetesMaintenancePolicy{
		StartTime: splitted[1],
		Day:       day,
	}, nil
}

func latestReleases(versions []do.KubernetesVersion) ([]do.KubernetesVersion, error) {
	versionsByK8S := versionMapBy(versions, func(v do.KubernetesVersion) string {
		return v.KubernetesVersion.KubernetesVersion
	})

	var out []do.KubernetesVersion
	for _, versions := range versionsByK8S {
		i, err := versionMaxBy(versions, func(v do.KubernetesVersion) string {
			return v.Slug
		})
		if err != nil {
			return nil, err
		}
		out = append(out, versions[i])
	}
	var serr error
	out = versionSortBy(out, func(i, j do.KubernetesVersion) bool {
		iv, err := semver.Parse(i.KubernetesVersion.KubernetesVersion)
		if err != nil {
			serr = err
			return false
		}
		jv, err := semver.Parse(j.KubernetesVersion.KubernetesVersion)
		if err != nil {
			serr = err
			return false
		}
		return iv.LT(jv)
	})
	return out, serr
}

func versionMapBy(versions []do.KubernetesVersion, selector func(do.KubernetesVersion) string) map[string][]do.KubernetesVersion {
	m := make(map[string][]do.KubernetesVersion)
	for _, v := range versions {
		key := selector(v)
		m[key] = append(m[key], v)
	}
	return m
}

func versionMaxBy(versions []do.KubernetesVersion, selector func(do.KubernetesVersion) string) (int, error) {
	if len(versions) == 0 {
		return -1, nil
	}
	if len(versions) == 1 {
		return 0, nil
	}
	max := 0
	maxSV, err := semver.Parse(selector(versions[max]))
	if err != nil {
		return max, err
	}
	// NOTE: We have to iterate over all of versions here even though we know
	// versions[0] won't be greater than maxSV so that the index i will be a
	// valid index into versions rather than into versions[1:].
	for i, v := range versions {
		sv, err := semver.Parse(selector(v))
		if err != nil {
			return max, err
		}
		if sv.GT(maxSV) {
			max = i
			maxSV = sv
		}
	}
	return max, nil
}

func versionSortBy(versions []do.KubernetesVersion, less func(i, j do.KubernetesVersion) bool) []do.KubernetesVersion {
	sort.Slice(versions, func(i, j int) bool { return less(versions[i], versions[j]) })
	return versions
}<|MERGE_RESOLUTION|>--- conflicted
+++ resolved
@@ -124,27 +124,21 @@
 	- tag:    tags to apply to the node pool, repeat to add multiple tags at once.`)
 	AddBoolFlag(cmdKubeClusterCreate, doctl.ArgClusterUpdateKubeconfig, "", true, "whether to add the created cluster to your kubeconfig")
 	AddBoolFlag(cmdKubeClusterCreate, doctl.ArgCommandWait, "", true, "whether to wait for the created cluster to become running")
-<<<<<<< HEAD
 	AddBoolFlag(cmdKubeClusterCreate, doctl.ArgSetCurrentContext, "", true, "whether to set the current kubectl context to that of the new cluster")
-=======
 	AddStringFlag(cmdKubeClusterCreate, doctl.ArgMaintenanceWindow, "", "any=00:00", "maintenance window to be set to the cluster. Syntax is in the format: 'day=HH:MM', where time is in UTC time zone. Day can be one of: ['any', 'monday', 'tuesday', 'wednesday', 'thursday', 'friday', 'saturday', 'sunday']")
->>>>>>> 2eafd47b
 
 	cmdKubeClusterUpdate := CmdBuilder(cmd, RunKubernetesClusterUpdate, "update <id|name>", "update a cluster's properties", Writer, aliasOpt("u"))
 	AddStringFlag(cmdKubeClusterUpdate, doctl.ArgClusterName, "", "", "new cluster name")
 	AddStringSliceFlag(cmdKubeClusterUpdate, doctl.ArgTag, "", nil, "tags to apply to the cluster, repeat to add multiple tags at once")
 	AddBoolFlag(cmdKubeClusterUpdate, doctl.ArgAutoUpgrade, "", false, "whether to enable auto-upgrade for the cluster")
 	AddBoolFlag(cmdKubeClusterUpdate, doctl.ArgClusterUpdateKubeconfig, "", true, "whether to update the cluster in your kubeconfig")
-<<<<<<< HEAD
 	AddBoolFlag(cmdKubeClusterUpdate, doctl.ArgSetCurrentContext, "", true, "whether to set the current kubectl context to that of the new cluster")
-=======
 	AddStringFlag(cmdKubeClusterUpdate, doctl.ArgMaintenanceWindow, "", "any=00:00", "maintenance window to be set to the cluster. Syntax is in the format: 'day=HH:MM', where time is in UTC time zone. Day can be one of: ['any', 'monday', 'tuesday', 'wednesday', 'thursday', 'friday', 'saturday', 'sunday']")
 
 	cmdKubeClusterUpgrade := CmdBuilder(cmd, RunKubernetesClusterUpgrade, "upgrade <id|name>", "upgrade a cluster to a new version", Writer)
 	AddStringFlag(cmdKubeClusterUpgrade, doctl.ArgClusterVersionSlug, "", "latest", `new cluster version, possible values: see "doctl k8s get-upgrades <cluster>".
 The special value "latest" will select the most recent patch version for your cluster's minor version.
 For example, if a cluster is on 1.12.1 and upgrades are available to 1.12.3 and 1.13.1, 1.12.3 will be "latest".`)
->>>>>>> 2eafd47b
 
 	cmdKubeClusterDelete := CmdBuilder(cmd, RunKubernetesClusterDelete, "delete <id|name>", "delete a cluster", Writer, aliasOpt("d", "rm"))
 	AddBoolFlag(cmdKubeClusterDelete, doctl.ArgForce, doctl.ArgShortForce, false, "force cluster delete")
