/*
Copyright 2018 The Doctl Authors All rights reserved.
Licensed under the Apache License, Version 2.0 (the "License");
you may not use this file except in compliance with the License.
You may obtain a copy of the License at
    http://www.apache.org/licenses/LICENSE-2.0
Unless required by applicable law or agreed to in writing, software
distributed under the License is distributed on an "AS IS" BASIS,
WITHOUT WARRANTIES OR CONDITIONS OF ANY KIND, either express or implied.
See the License for the specific language governing permissions and
limitations under the License.
*/

package commands

import (
	"context"
	"errors"
	"fmt"
	"io"
	"os"
	"strings"

	"github.com/digitalocean/doctl"
	"github.com/digitalocean/doctl/commands/charm/list"
	"github.com/digitalocean/doctl/do"
	"github.com/spf13/cobra"
)

var (
	// errUndeployAllAndArgs is the error returned when the --all flag is used along with args on undeploy
	errUndeployAllAndArgs = errors.New("command line arguments and the `--all` flag are mutually exclusive")

	// errUndeployTooFewArgs is the error returned when neither --all nor args are specified on undeploy
	errUndeployTooFewArgs = errors.New("either command line arguments or `--all` must be specified")

	// errUndeployTrigPkg is the error returned when both --packages and --triggers are specified on undeploy
	errUndeployTrigPkg = errors.New("the `--packages` and `--triggers` flags are mutually exclusive")

	// languageKeywords maps the backend's runtime category names to keywords accepted as languages
	// Note: this table has all languages for which we possess samples.  Only those with currently
	// active runtimes will display.
	languageKeywords map[string][]string = map[string][]string{
		"nodejs": {"javascript", "js", "typescript", "ts"},
		"deno":   {"deno"},
		"go":     {"go", "golang"},
		"java":   {"java"},
		"php":    {"php"},
		"python": {"python", "py"},
		"ruby":   {"ruby"},
		"rust":   {"rust"},
		"swift":  {"swift"},
		"dotnet": {"csharp", "cs"},
	}
)

// Serverless contains support for 'serverless' commands provided by a hidden install of the Nimbella CLI
func Serverless() *Command {
	cmd := &Command{
		Command: &cobra.Command{
			Use:   "serverless",
			Short: "Develop, test, and deploy serverless functions",
			Long: `The ` + "`" + `doctl serverless` + "`" + ` commands provide an environment for developing, testing, and deploying serverless functions.
One or more local file system areas are employed, along with one or more 'functions namespaces' in the cloud.
A one-time install of the serverless software is needed (use ` + "`" + `doctl serverless install` + "`" + ` to install the software,
then ` + "`" + `doctl serverless connect` + "`" + ` to connect to a functions namespace associated with your account).
Other ` + "`" + `doctl serverless` + "`" + ` commands are used to develop, test, and deploy.`,
			Aliases: []string{"sandbox", "sbx", "sls"},
		},
	}

	cmdBuilderWithInit(cmd, RunServerlessInstall, "install", "Installs the serverless support",
		`This command installs additional software under `+"`"+`doctl`+"`"+` needed to make the other serverless commands work.
The install operation is long-running, and a network connection is required.`,
		Writer, false)

	CmdBuilder(cmd, RunServerlessUpgrade, "upgrade", "Upgrades serverless support to match this version of doctl",
		`This command upgrades the serverless support software under `+"`"+`doctl`+"`"+` by installing over the existing version.
The install operation is long-running, and a network connection is required.`,
		Writer)

	CmdBuilder(cmd, RunServerlessUninstall, "uninstall", "Removes the serverless support", `Removes serverless support from `+"`"+`doctl`+"`",
		Writer)

	connect := CmdBuilder(cmd, RunServerlessConnect, "connect [<hint>]", "Connects local serverless support to a functions namespace",
		`This command connects `+"`"+`doctl serverless`+"`"+` support to a functions namespace of your choice.
The optional argument should be a (complete or partial) match to a namespace label or id.
If there is no argument, all namespaces are matched.  If the result is exactly one namespace,
you are connected to it.  If there are multiple namespaces, you have an opportunity to choose
the one you want from a dialog.  Use `+"`"+`doctl serverless namespaces`+"`"+` to create, delete, and
list your namespaces.`,
		Writer)
	// The apihost and auth flags will always be hidden.  They support testing using doctl on clusters that are not in production
	// and hence are unknown to the portal.
	AddStringFlag(connect, "apihost", "", "", "")
	AddStringFlag(connect, "auth", "", "", "")
	connect.Flags().MarkHidden("apihost")
	connect.Flags().MarkHidden("auth")

	status := CmdBuilder(cmd, RunServerlessStatus, "status", "Provide information about serverless support",
		`This command reports the status of serverless support and some details concerning its connected functions namespace.
With the `+"`"+`--languages flag, it will report the supported languages.
With the `+"`"+`--version flag, it will show just version information about the serverless component`, Writer)
	AddBoolFlag(status, "languages", "l", false, "show available languages (if connected to the cloud)")
	AddBoolFlag(status, "version", "", false, "just show the version, don't check status")

	undeploy := CmdBuilder(cmd, RunServerlessUndeploy, "undeploy [<package|function>...]",
		"Removes resources from your functions namespace",
		`This command removes functions, entire packages, or all functions and packages, from your function
namespace.  In general, deploying new content does not remove old content although it may overwrite it.
Use `+"`"+`doctl serverless undeploy`+"`"+` to effect removal.  The command accepts a list of functions or packages.
Functions should be listed in `+"`"+`pkgName/fnName`+"`"+` form, or `+"`"+`fnName`+"`"+` for a function not in any package.
The `+"`"+`--packages`+"`"+` flag causes arguments without slash separators to be intepreted as packages, in which case
the entire packages are removed.`, Writer)
	AddBoolFlag(undeploy, "packages", "p", false, "interpret simple name arguments as packages")
	AddBoolFlag(undeploy, "triggers", "", false, "interpret all arguments as triggers")
	AddBoolFlag(undeploy, "all", "", false, "remove all packages and functions")
	undeploy.Flags().MarkHidden("triggers") // support is experimental at this point

	cmd.AddCommand(Activations())
	cmd.AddCommand(Functions())
	cmd.AddCommand(Namespaces())
	cmd.AddCommand(Triggers())
	ServerlessExtras(cmd)
	return cmd
}

// RunServerlessInstall performs the network installation of the 'nim' adjunct to support serverless development
func RunServerlessInstall(c *CmdConfig) error {
	var (
		serverless   do.ServerlessService
		credsLeafDir string
		status       error
	)

	// When building the snap package, we need to install the serverless plugin
	// without a fully configured and authenticated doctl. So we only fully init
	// the service if SNAP_SANDBOX_INSTALL is not set.
	_, isSnapInstall := os.LookupEnv("SNAP_SANDBOX_INSTALL")
	if isSnapInstall {
		serverlessDir := os.Getenv("OVERRIDE_SANDBOX_DIR")
		serverless = do.NewServerlessService(nil, serverlessDir, "")
		status = do.ErrServerlessNotInstalled
	} else {
		if err := c.initServices(c); err != nil {
			return err
		}
		credsLeafDir = hashAccessToken(c)
		serverless = c.Serverless()
		status = serverless.CheckServerlessStatus()
	}
	switch status {
	case nil:
		fmt.Fprintln(c.Out, "Serverless support is already installed at an appropriate version.  No action needed.")
		return nil
	case do.ErrServerlessNeedsUpgrade:
		fmt.Fprintln(c.Out, "Serverless support is already installed, but needs an upgrade for this version of `doctl`.")
		fmt.Fprintln(c.Out, "Use `doctl serverless upgrade` to upgrade the support.")
		return nil
	case do.ErrServerlessNotConnected:
		fmt.Fprintln(c.Out, "Serverless support is already installed at an appropriate version, but not connected to a functions namespace.  Use `doctl serverless connect`.")
		return nil
	}
	return serverless.InstallServerless(credsLeafDir, false)
}

// RunServerlessUpgrade is a variant on RunServerlessInstall for installing over an existing version when
// the existing version is inadequate as detected by checkServerlessStatus()
func RunServerlessUpgrade(c *CmdConfig) error {
	credsLeafDir := hashAccessToken(c)
	serverless := c.Serverless()
	status := serverless.CheckServerlessStatus()
	switch status {
	case nil:
		fmt.Fprintln(c.Out, "Serverless support is already installed at an appropriate version.  No action needed.")
		// TODO should there be an option to upgrade beyond the minimum needed?
		return nil
	case do.ErrServerlessNotInstalled:
		fmt.Fprintln(c.Out, "Serverless support was never installed.  Use `doctl serverless install`.")
		return nil
	case do.ErrServerlessNotConnected:
		fmt.Fprintln(c.Out, "Serverless support is already installed at an appropriate version, but not connected to a functions namespace.  Use `doctl serverless connect`.")
		return nil
	}
	return serverless.InstallServerless(credsLeafDir, true)
}

// RunServerlessUninstall removes the serverless support and any stored credentials
func RunServerlessUninstall(c *CmdConfig) error {
	err := c.Serverless().CheckServerlessStatus()
	if err == do.ErrServerlessNotInstalled {
		return errors.New("Nothing to uninstall: no serverless support was found")
	}
	return os.RemoveAll(getServerlessDirectory())
}

// RunServerlessConnect implements the serverless connect command
func RunServerlessConnect(c *CmdConfig) error {
	var (
		err error
	)
	sls := c.Serverless()

	// Support the hidden capability to connect to non-production clusters to support various kinds of testing.
	// The presence of 'auth' and 'apihost' flags trumps other parts of the syntax, but both must be present.
	apihost, _ := c.Doit.GetString(c.NS, "apihost")
	auth, _ := c.Doit.GetString(c.NS, "auth")
	if len(apihost) > 0 && len(auth) > 0 {
		namespace, err := sls.GetNamespaceFromCluster(apihost, auth)
		if err != nil {
			return err
		}
		credential := do.ServerlessCredential{Auth: auth}
		creds := do.ServerlessCredentials{
			APIHost:     apihost,
			Namespace:   namespace,
			Credentials: map[string]map[string]do.ServerlessCredential{apihost: {namespace: credential}},
		}
		return finishConnecting(sls, creds, "", c.Out)
	}
	if len(apihost) > 0 || len(auth) > 0 {
		return fmt.Errorf("If either of 'apihost' or 'auth' is specified then both must be specified")
	}
	// Neither 'auth' nor 'apihost' was specified, so continue with other options.

	if len(c.Args) > 1 {
		return doctl.NewTooManyArgsErr(c.NS)
	}

	// Non-standard check for the connect command (only): it's ok to not be connected.
	err = sls.CheckServerlessStatus()
	if err != nil && err != do.ErrServerlessNotConnected {
		return err
	}

	ctx := context.TODO()

	// If an arg is specified, retrieve the namespaces that match and proceed according to whether there
	// are 0, 1, or >1 matches.
	if len(c.Args) > 0 {
		list, err := getMatchingNamespaces(ctx, sls, c.Args[0])
		if err != nil {
			return err
		}
		if len(list) == 0 {
			return fmt.Errorf("you have no namespaces matching '%s'", c.Args[0])
		}
		return connectFromList(ctx, sls, list, c.Out)
	}
	list, err := getMatchingNamespaces(ctx, sls, "")
	if err != nil {
		return err
	}
	if len(list) == 0 {
		return errors.New("you must create a namespace with `doctl namespace create`, specifying a region and label")
	}
	return connectFromList(ctx, sls, list, c.Out)
}

// connectFromList connects a namespace based on a non-empty list of namespaces.  If the list is
// singular that determines the namespace that will be connected.  Otherwise, this is determined
// via a prompt.
func connectFromList(ctx context.Context, sls do.ServerlessService, l []do.OutputNamespace, out io.Writer) error {
	if len(l) == 1 {
		creds, err := sls.GetNamespace(ctx, l[0].Namespace)
		if err != nil {
			return err
		}
		return finishConnecting(sls, creds, l[0].Label, out)
	}

	if !Interactive {
		return errors.New("Namespace is required when running non-interactively")
	}

	var nsItems []list.Item

	for _, ns := range l {
		nsItems = append(nsItems, nsListItem{ns: ns})
	}

	listItems := list.New(nsItems)
	listItems.Model().Title = "select a namespace"
	listItems.Model().SetStatusBarItemName("namespace", "namespaces")

	selected, err := listItems.Select()
	if err != nil {
		return err
	}

	selectedNs := selected.(nsListItem).ns
	creds, err := sls.GetNamespace(ctx, selectedNs.Namespace)
	if err != nil {
		return err
	}
	return finishConnecting(sls, creds, selectedNs.Label, out)
}

// finishConnecting performs the final steps of 'doctl serverless connect'.
func finishConnecting(sls do.ServerlessService, creds do.ServerlessCredentials, label string, out io.Writer) error {
	// Store the credentials
	err := sls.WriteCredentials(creds)
	if err != nil {
		return err
	}

	labelTag := ""
	if label != "" {
		labelTag = " (label=" + label + ")"
	}
	fmt.Fprintf(out, "Connected to functions namespace '%s' on API host '%s'%s\n", creds.Namespace, creds.APIHost, labelTag)
	fmt.Fprintln(out)
	return nil
}

// RunServerlessStatus gives a report on the status of the serverless (installed, up to date, connected)
func RunServerlessStatus(c *CmdConfig) error {
	sls := c.Serverless()
<<<<<<< HEAD
	status := sls.CheckServerlessStatus(hashAccessToken(c))
=======
	status := sls.CheckServerlessStatus()
>>>>>>> 2fb2a902
	if status == do.ErrServerlessNotInstalled {
		return status
	}
	version, _ := c.Doit.GetBool(c.NS, "version")
	if version {
		if status == do.ErrServerlessNeedsUpgrade {
			serverlessDir := getServerlessDirectory() // we know it exists
			currentVersion := do.GetCurrentServerlessVersion(serverlessDir)
			fmt.Fprintf(c.Out, "Current: %s, required: %s\n", currentVersion, do.GetMinServerlessVersion())
			return nil
		}
		fmt.Fprintln(c.Out, do.GetMinServerlessVersion())
		return nil
	}
	if status == do.ErrServerlessNeedsUpgrade || status == do.ErrServerlessNotConnected {
		return status
	}
	if status != nil {
		return fmt.Errorf("Unexpected error: %w", status)
	}
	// Check the connected state more deeply (since this is a status command we want to
	// be more accurate; the connected check in checkServerlessStatus is lightweight and heuristic).
	creds, err := sls.ReadCredentials()
	if err != nil {
		return nil
	}
	auth := creds.Credentials[creds.APIHost][creds.Namespace].Auth
	checkNS, err := sls.GetNamespaceFromCluster(creds.APIHost, auth)
	if err != nil || checkNS != creds.Namespace {
		return do.ErrServerlessNotConnected
	}
	fmt.Fprintf(c.Out, "Connected to functions namespace '%s' on API host '%s'\n", creds.Namespace, creds.APIHost)
	fmt.Fprintf(c.Out, "Serverless software version is %s\n\n", do.GetMinServerlessVersion())
	languages, _ := c.Doit.GetBool(c.NS, "languages")
	if languages {
		return showLanguageInfo(c, creds.APIHost)
	}
	return nil
}

// showLanguageInfo is called by RunServerlessStatus when --languages is specified
func showLanguageInfo(c *CmdConfig, APIHost string) error {
	info, err := c.Serverless().GetHostInfo(APIHost)
	if err != nil {
		return err
	}
	fmt.Fprintf(c.Out, "Supported Languages:\n")
	for language := range info.Runtimes {
		fmt.Fprintf(c.Out, "%s:\n", language)
		keywords := strings.Join(languageKeywords[language], ", ")
		fmt.Fprintf(c.Out, "  Keywords: %s\n", keywords)
		fmt.Fprintf(c.Out, "  Runtime versions:\n")
		runtimes := info.Runtimes[language]
		for _, runtime := range runtimes {
			tag := ""
			if runtime.Default {
				tag = fmt.Sprintf(" (%s:default)", language)
			}
			if runtime.Deprecated {
				tag = " (deprecated)"
			}
			fmt.Fprintf(c.Out, "    %s%s\n", runtime.Kind, tag)
		}
	}
	return nil
}

// RunServerlessUndeploy implements the 'doctl serverless undeploy' command
func RunServerlessUndeploy(c *CmdConfig) error {
	haveArgs := len(c.Args) > 0
	pkgFlag, _ := c.Doit.GetBool(c.NS, "packages")
	trigFlag, _ := c.Doit.GetBool(c.NS, "triggers")
	all, _ := c.Doit.GetBool(c.NS, "all")
	if haveArgs && all {
		return errUndeployAllAndArgs
	}
	if !haveArgs && !all {
		return errUndeployTooFewArgs
	}
	if pkgFlag && trigFlag {
		return errUndeployTrigPkg
	}
	if all && trigFlag {
		return cleanTriggers(c)
	}
	if all {
		return cleanNamespace(c)
	}
	var lastError error
	errorCount := 0
	var ctx context.Context
	var sls do.ServerlessService
	if trigFlag {
		ctx = context.TODO()
		sls = c.Serverless()
	}
	for _, arg := range c.Args {
		var err error
		if trigFlag {
			err = sls.DeleteTrigger(ctx, arg)
		} else if strings.Contains(arg, "/") || !pkgFlag {
			err = deleteFunction(c, arg)
		} else {
			err = deletePackage(c, arg)
		}
		if err != nil {
			lastError = err
			errorCount++
		}
	}
	if errorCount > 0 {
		return fmt.Errorf("there were %d errors detected, e.g.: %w", errorCount, lastError)
	}
	if all {
		fmt.Fprintln(c.Out, "All resources in the functions namespace have been undeployed")
	} else {
		fmt.Fprintln(c.Out, "The requested resources have been undeployed")
	}
	return nil
}

// cleanNamespace is a subroutine of RunServerlessDeploy for clearing the entire namespace
func cleanNamespace(c *CmdConfig) error {
	result, err := ServerlessExec(c, "namespace/clean", "--force")
	if err != nil {
		return err
	}
	if result.Error != "" {
		return fmt.Errorf(result.Error)
	}
	return nil
}

// deleteFunction is a subroutine of RunServerlessDeploy for deleting one function
func deleteFunction(c *CmdConfig, fn string) error {
	result, err := ServerlessExec(c, "action/delete", fn)
	if err != nil {
		return err
	}
	if result.Error != "" {
		return fmt.Errorf(result.Error)
	}
	return nil
}

// deletePackage is a subroutine of RunServerlessDeploy for deleting a package
func deletePackage(c *CmdConfig, pkg string) error {
	result, err := ServerlessExec(c, "package/delete", pkg, "--recursive")
	if err != nil {
		return err
	}
	if result.Error != "" {
		return fmt.Errorf(result.Error)
	}
	return nil
}<|MERGE_RESOLUTION|>--- conflicted
+++ resolved
@@ -316,11 +316,7 @@
 // RunServerlessStatus gives a report on the status of the serverless (installed, up to date, connected)
 func RunServerlessStatus(c *CmdConfig) error {
 	sls := c.Serverless()
-<<<<<<< HEAD
-	status := sls.CheckServerlessStatus(hashAccessToken(c))
-=======
 	status := sls.CheckServerlessStatus()
->>>>>>> 2fb2a902
 	if status == do.ErrServerlessNotInstalled {
 		return status
 	}
