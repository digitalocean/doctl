--- conflicted
+++ resolved
@@ -325,12 +325,8 @@
 
 // RunServerlessStatus gives a report on the status of the serverless (installed, up to date, connected)
 func RunServerlessStatus(c *CmdConfig) error {
-<<<<<<< HEAD
 	sls := c.Serverless()
-	status := sls.CheckServerlessStatus(hashAccessToken(c))
-=======
-	status := c.Serverless().CheckServerlessStatus()
->>>>>>> e3bb55e2
+	status := sls.CheckServerlessStatus()
 	if status == do.ErrServerlessNotInstalled {
 		return status
 	}
