--- conflicted
+++ resolved
@@ -47,35 +47,6 @@
 	LoadBalancers     func() do.LoadBalancersService
 	ReservedIPs       func() do.ReservedIPsService
 	ReservedIPActions func() do.ReservedIPActionsService
-<<<<<<< HEAD
-	Droplets          func() do.DropletsService
-	DropletActions    func() do.DropletActionsService
-	Domains           func() do.DomainsService
-	Actions           func() do.ActionsService
-	Account           func() do.AccountService
-	Balance           func() do.BalanceService
-	BillingHistory    func() do.BillingHistoryService
-	Invoices          func() do.InvoicesService
-	Tags              func() do.TagsService
-	UptimeChecks      func() do.UptimeChecksService
-	Volumes           func() do.VolumesService
-	VolumeActions     func() do.VolumeActionsService
-	Snapshots         func() do.SnapshotsService
-	Certificates      func() do.CertificatesService
-	Firewalls         func() do.FirewallsService
-	CDNs              func() do.CDNsService
-	Projects          func() do.ProjectsService
-	Kubernetes        func() do.KubernetesService
-	Databases         func() do.DatabasesService
-	Registry          func() do.RegistryService
-	Registries        func() do.RegistriesService
-	VPCs              func() do.VPCsService
-	OneClicks         func() do.OneClickService
-	Apps              func() do.AppsService
-	Monitoring        func() do.MonitoringService
-	Serverless        func() do.ServerlessService
-	OAuth             func() do.OAuthService
-=======
 	ReservedIPv6s     func() do.ReservedIPv6sService
 	BYOIPPrefixes     func() do.BYOIPPrefixsService
 
@@ -101,6 +72,7 @@
 	Kubernetes         func() do.KubernetesService
 	Databases          func() do.DatabasesService
 	Registry           func() do.RegistryService
+	Registries         func() do.RegistriesService
 	VPCs               func() do.VPCsService
 	OneClicks          func() do.OneClickService
 	Apps               func() do.AppsService
@@ -110,7 +82,6 @@
 	PartnerAttachments func() do.PartnerAttachmentsService
 	SpacesKeys         func() do.SpacesKeysService
 	GenAI              func() do.GenAIService
->>>>>>> 31bfaad2
 }
 
 // NewCmdConfig creates an instance of a CmdConfig.
