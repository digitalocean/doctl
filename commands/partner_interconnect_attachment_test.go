package commands

import (
	"strings"
	"testing"
	"time"

	"github.com/digitalocean/godo"
	"github.com/stretchr/testify/assert"

	"github.com/digitalocean/doctl"
	"github.com/digitalocean/doctl/do"
)

var (
	testPartnerAttachment = do.PartnerInterconnectAttachment{
		PartnerInterconnectAttachment: &godo.PartnerInterconnectAttachment{
			ID:                        "test-id",
			Name:                      "doctl-pia",
			State:                     "active",
			ConnectionBandwidthInMbps: 50,
			Region:                    "stage2",
			NaaSProvider:              "MEGAPORT",
			VPCIDs:                    []string{"d35e5cb7-7957-4643-8e3a-1ab4eb3a494c"},
			CreatedAt:                 time.Date(2025, 1, 30, 0, 0, 0, 0, time.UTC),
		},
	}

	testPartnerIAList = do.PartnerInterconnectAttachments{
		testPartnerAttachment,
	}

<<<<<<< HEAD
	testServiceKey = do.PartnerInterconnectAttachmentServiceKey{
		ServiceKey: &godo.ServiceKey{
			ServiceKey: "test-service-key",
			State:      "active",
		},
	}

	testRegenerateServiceKey = do.PartnerInterconnectAttachmentRegenerateServiceKey{
		RegenerateServiceKey: &godo.RegenerateServiceKey{},
	}

	testBGPAuthKey = do.PartnerInterconnectAttachmentBGPAuthKey{
		BgpAuthKey: &godo.BgpAuthKey{
			Value: "test-bgp-auth-key",
		},
=======
	testPartnerAttachmentRoute = do.PartnerInterconnectAttachmentRoute{
		RemoteRoute: &godo.RemoteRoute{
			ID:   "test-route-id",
			Cidr: "10.10.0.0/24",
		},
	}

	testPartnerIARouteList = do.PartnerInterconnectAttachmentRoutes{
		testPartnerAttachmentRoute,
>>>>>>> 7a3b6838
	}
)

func TestPartnerInterconnectAttachmentsCommand(t *testing.T) {
	cmd := PartnerInterconnectAttachments()
	assert.NotNil(t, cmd)

<<<<<<< HEAD
	assertCommandNames(t, cmd, "create", "get", "list", "delete", "update", "get-service-key", "regenerate-service-key", "get-bgp-auth-key")
=======
	assertCommandNames(t, cmd, "create", "get", "list", "delete", "update", "list-routes")
>>>>>>> 7a3b6838
}

func TestPartnerInterconnectAttachmentCreate(t *testing.T) {
	withTestClient(t, func(config *CmdConfig, tm *tcMocks) {
		config.Doit.Set(config.NS, doctl.ArgInterconnectAttachmentType, "partner")
		config.Doit.Set(config.NS, doctl.ArgPartnerInterconnectAttachmentName, "doctl-pia")
		config.Doit.Set(config.NS, doctl.ArgPartnerInterconnectAttachmentConnectionBandwidthInMbps, 50)
		config.Doit.Set(config.NS, doctl.ArgPartnerInterconnectAttachmentRegion, "stage2")
		config.Doit.Set(config.NS, doctl.ArgPartnerInterconnectAttachmentNaaSProvider, "MEGAPORT")
		config.Doit.Set(config.NS, doctl.ArgPartnerInterconnectAttachmentVPCIDs, []string{"d35e5cb7-7957-4643-8e3a-1ab4eb3a494c"})
		config.Doit.Set(config.NS, doctl.ArgPartnerInterconnectAttachmentBGPLocalASN, 65001)
		config.Doit.Set(config.NS, doctl.ArgPartnerInterconnectAttachmentBGPLocalRouterIP, "192.168.1.1")
		config.Doit.Set(config.NS, doctl.ArgPartnerInterconnectAttachmentBGPPeerASN, 65002)
		config.Doit.Set(config.NS, doctl.ArgPartnerInterconnectAttachmentBGPPeerRouterIP, "192.168.1.2")

		expectedRequest := &godo.PartnerInterconnectAttachmentCreateRequest{
			Name:                      "doctl-pia",
			ConnectionBandwidthInMbps: 50,
			Region:                    "stage2",
			NaaSProvider:              "MEGAPORT",
			VPCIDs:                    []string{"d35e5cb7-7957-4643-8e3a-1ab4eb3a494c"},
		}

		tm.partnerInterconnectAttachment.EXPECT().Create(expectedRequest).Return(&testPartnerAttachment, nil)

		err := RunPartnerInterconnectAttachmentCreate(config)
		assert.NoError(t, err)
	})
}

func TestPartnerInterconnectAttachmentCreateUnsupportedType(t *testing.T) {
	withTestClient(t, func(config *CmdConfig, tm *tcMocks) {
		config.Doit.Set(config.NS, doctl.ArgInterconnectAttachmentType, "unsupported")
		err := RunPartnerInterconnectAttachmentCreate(config)
		assert.Error(t, err)
		assert.Contains(t, err.Error(), "unsupported attachment type")
	})
}

func TestInterconnectAttachmentsGet(t *testing.T) {
	withTestClient(t, func(config *CmdConfig, tm *tcMocks) {
		config.Doit.Set(config.NS, doctl.ArgInterconnectAttachmentType, "partner")

		iaID := "e819b321-a9a1-4078-b437-8e6b8bf13530"
		tm.partnerInterconnectAttachment.EXPECT().GetPartnerInterconnectAttachment(iaID).Return(&testPartnerAttachment, nil)

		config.Args = append(config.Args, iaID)

		err := RunPartnerInterconnectAttachmentGet(config)
		assert.NoError(t, err)
	})
}

func TestInterconnectAttachmentsGetNoID(t *testing.T) {
	withTestClient(t, func(config *CmdConfig, tm *tcMocks) {
		config.Doit.Set(config.NS, doctl.ArgInterconnectAttachmentType, "partner")

		err := RunPartnerInterconnectAttachmentGet(config)
		assert.Error(t, err)
	})
}

func TestInterconnectAttachmentsList(t *testing.T) {
	withTestClient(t, func(config *CmdConfig, tm *tcMocks) {
		config.Doit.Set(config.NS, doctl.ArgInterconnectAttachmentType, "partner")

		tm.partnerInterconnectAttachment.EXPECT().ListPartnerInterconnectAttachments().Return(testPartnerIAList, nil)

		err := RunPartnerInterconnectAttachmentList(config)
		assert.NoError(t, err)
	})
}

func TestInterconnectAttachmentsDelete(t *testing.T) {
	withTestClient(t, func(config *CmdConfig, tm *tcMocks) {
		config.Doit.Set(config.NS, doctl.ArgInterconnectAttachmentType, "partner")

		iaID := "e819b321-a9a1-4078-b437-8e6b8bf13530"
		tm.partnerInterconnectAttachment.EXPECT().DeletePartnerInterconnectAttachment(iaID).Return(nil)

		config.Args = append(config.Args, iaID)
		config.Doit.Set(config.NS, doctl.ArgForce, true)

		err := RunPartnerInterconnectAttachmentDelete(config)
		assert.NoError(t, err)
	})
}

func TestInterconnectAttachmentsUpdate(t *testing.T) {
	withTestClient(t, func(config *CmdConfig, tm *tcMocks) {
		config.Doit.Set(config.NS, doctl.ArgInterconnectAttachmentType, "partner")

		iaID := "ia-uuid1"
		iaName := "ia-name"
		vpcIDs := "f81d4fae-7dec-11d0-a765-00a0c91e6bf6,3f900b61-30d7-40d8-9711-8c5d6264b268"
		r := godo.PartnerInterconnectAttachmentUpdateRequest{Name: iaName, VPCIDs: strings.Split(vpcIDs, ",")}
		tm.partnerInterconnectAttachment.EXPECT().UpdatePartnerInterconnectAttachment(iaID, &r).Return(&testPartnerAttachment, nil)

		config.Args = append(config.Args, iaID)
		config.Doit.Set(config.NS, doctl.ArgPartnerInterconnectAttachmentName, iaName)
		config.Doit.Set(config.NS, doctl.ArgPartnerInterconnectAttachmentVPCIDs, vpcIDs)

		err := RunPartnerInterconnectAttachmentUpdate(config)
		assert.NoError(t, err)
	})
}

func TestInterconnectAttachmentsUpdateNoID(t *testing.T) {
	withTestClient(t, func(config *CmdConfig, tm *tcMocks) {
		config.Doit.Set(config.NS, doctl.ArgInterconnectAttachmentType, "partner")

		err := RunPartnerInterconnectAttachmentUpdate(config)
		assert.Error(t, err)
	})
}

<<<<<<< HEAD
func TestInterconnectAttachmentsGetServiceKey(t *testing.T) {
	withTestClient(t, func(config *CmdConfig, tm *tcMocks) {
		config.Doit.Set(config.NS, doctl.ArgInterconnectAttachmentType, "partner")

		iaID := "e819b321-a9a1-4078-b437-8e6b8bf13530"
		tm.partnerInterconnectAttachment.EXPECT().GetServiceKey(iaID).Return(&testServiceKey, nil)

		config.Args = append(config.Args, iaID)

		err := RunGetPartnerInterconnectAttachmentServiceKey(config)
		assert.NoError(t, err)
	})
}

func TestInterconnectAttachmentsRegenerateServiceKey(t *testing.T) {
	withTestClient(t, func(config *CmdConfig, tm *tcMocks) {
		config.Doit.Set(config.NS, doctl.ArgInterconnectAttachmentType, "partner")

		iaID := "e819b321-a9a1-4078-b437-8e6b8bf13530"
		tm.partnerInterconnectAttachment.EXPECT().RegenerateServiceKey(iaID).Return(&testRegenerateServiceKey, nil)

		config.Args = append(config.Args, iaID)

		err := RunGetPartnerInterconnectAttachmentRegenerateServiceKey(config)
		assert.NoError(t, err)
	})
}

func TestInterconnectAttachmentsBgpAuthKey(t *testing.T) {
	withTestClient(t, func(config *CmdConfig, tm *tcMocks) {
		config.Doit.Set(config.NS, doctl.ArgInterconnectAttachmentType, "partner")

		iaID := "e819b321-a9a1-4078-b437-8e6b8bf13530"
		tm.partnerInterconnectAttachment.EXPECT().GetBGPAuthKey(iaID).Return(&testBGPAuthKey, nil)

		config.Args = append(config.Args, iaID)

		err := RunGetPartnerInterconnectAttachmentBGPAuthKey(config)
=======
func TestInterconnectAttachmentRoutesList(t *testing.T) {
	withTestClient(t, func(config *CmdConfig, tm *tcMocks) {
		config.Doit.Set(config.NS, doctl.ArgInterconnectAttachmentType, "partner")

		iaID := "ia-uuid1"
		config.Args = append(config.Args, iaID)
		tm.partnerInterconnectAttachment.EXPECT().ListPartnerInterconnectAttachmentRoutes(iaID).Return(testPartnerIARouteList, nil)

		err := RunPartnerInterconnectAttachmentRouteList(config)
>>>>>>> 7a3b6838
		assert.NoError(t, err)
	})
}<|MERGE_RESOLUTION|>--- conflicted
+++ resolved
@@ -5,11 +5,10 @@
 	"testing"
 	"time"
 
+	"github.com/digitalocean/doctl"
+	"github.com/digitalocean/doctl/do"
 	"github.com/digitalocean/godo"
 	"github.com/stretchr/testify/assert"
-
-	"github.com/digitalocean/doctl"
-	"github.com/digitalocean/doctl/do"
 )
 
 var (
@@ -30,7 +29,17 @@
 		testPartnerAttachment,
 	}
 
-<<<<<<< HEAD
+	testPartnerAttachmentRoute = do.PartnerInterconnectAttachmentRoute{
+		RemoteRoute: &godo.RemoteRoute{
+			ID:   "test-route-id",
+			Cidr: "10.10.0.0/24",
+		},
+	}
+
+	testPartnerIARouteList = do.PartnerInterconnectAttachmentRoutes{
+		testPartnerAttachmentRoute,
+	}
+
 	testServiceKey = do.PartnerInterconnectAttachmentServiceKey{
 		ServiceKey: &godo.ServiceKey{
 			ServiceKey: "test-service-key",
@@ -46,17 +55,6 @@
 		BgpAuthKey: &godo.BgpAuthKey{
 			Value: "test-bgp-auth-key",
 		},
-=======
-	testPartnerAttachmentRoute = do.PartnerInterconnectAttachmentRoute{
-		RemoteRoute: &godo.RemoteRoute{
-			ID:   "test-route-id",
-			Cidr: "10.10.0.0/24",
-		},
-	}
-
-	testPartnerIARouteList = do.PartnerInterconnectAttachmentRoutes{
-		testPartnerAttachmentRoute,
->>>>>>> 7a3b6838
 	}
 )
 
@@ -64,11 +62,7 @@
 	cmd := PartnerInterconnectAttachments()
 	assert.NotNil(t, cmd)
 
-<<<<<<< HEAD
-	assertCommandNames(t, cmd, "create", "get", "list", "delete", "update", "get-service-key", "regenerate-service-key", "get-bgp-auth-key")
-=======
-	assertCommandNames(t, cmd, "create", "get", "list", "delete", "update", "list-routes")
->>>>>>> 7a3b6838
+	assertCommandNames(t, cmd, "create", "get", "list", "delete", "update", "list-routes", "get-service-key", "regenerate-service-key", "get-bgp-auth-key")
 }
 
 func TestPartnerInterconnectAttachmentCreate(t *testing.T) {
@@ -185,7 +179,19 @@
 	})
 }
 
-<<<<<<< HEAD
+func TestInterconnectAttachmentRoutesList(t *testing.T) {
+	withTestClient(t, func(config *CmdConfig, tm *tcMocks) {
+		config.Doit.Set(config.NS, doctl.ArgInterconnectAttachmentType, "partner")
+
+		iaID := "ia-uuid1"
+		config.Args = append(config.Args, iaID)
+		tm.partnerInterconnectAttachment.EXPECT().ListPartnerInterconnectAttachmentRoutes(iaID).Return(testPartnerIARouteList, nil)
+
+		err := RunPartnerInterconnectAttachmentRouteList(config)
+		assert.NoError(t, err)
+	})
+}
+
 func TestInterconnectAttachmentsGetServiceKey(t *testing.T) {
 	withTestClient(t, func(config *CmdConfig, tm *tcMocks) {
 		config.Doit.Set(config.NS, doctl.ArgInterconnectAttachmentType, "partner")
@@ -224,17 +230,6 @@
 		config.Args = append(config.Args, iaID)
 
 		err := RunGetPartnerInterconnectAttachmentBGPAuthKey(config)
-=======
-func TestInterconnectAttachmentRoutesList(t *testing.T) {
-	withTestClient(t, func(config *CmdConfig, tm *tcMocks) {
-		config.Doit.Set(config.NS, doctl.ArgInterconnectAttachmentType, "partner")
-
-		iaID := "ia-uuid1"
-		config.Args = append(config.Args, iaID)
-		tm.partnerInterconnectAttachment.EXPECT().ListPartnerInterconnectAttachmentRoutes(iaID).Return(testPartnerIARouteList, nil)
-
-		err := RunPartnerInterconnectAttachmentRouteList(config)
->>>>>>> 7a3b6838
 		assert.NoError(t, err)
 	})
 }