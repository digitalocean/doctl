/*
Copyright 2018 The Doctl Authors All rights reserved.
Licensed under the Apache License, Version 2.0 (the "License");
you may not use this file except in compliance with the License.
You may obtain a copy of the License at
	http://www.apache.org/licenses/LICENSE-2.0
Unless required by applicable law or agreed to in writing, software
distributed under the License is distributed on an "AS IS" BASIS,
WITHOUT WARRANTIES OR CONDITIONS OF ANY KIND, either express or implied.
See the License for the specific language governing permissions and
limitations under the License.
*/

package commands

import (
	"fmt"
	"os"
	"strings"
	"time"

	"github.com/digitalocean/godo"
	"github.com/spf13/cobra"

	"github.com/digitalocean/doctl"
	"github.com/digitalocean/doctl/commands/displayers"
	"github.com/digitalocean/doctl/do"
)

// Network creates the network command.
func Network() *Command {
	cmd := &Command{
		Command: &cobra.Command{
			Use:     "network",
			Short:   "Display commands that manage network products",
			Long:    `The commands under ` + "`" + `doctl network` + "`" + ` are for managing network products`,
			GroupID: manageResourcesGroup,
			Hidden:  true,
		},
	}

	cmd.AddCommand(PartnerInterconnectAttachments())

	return cmd
}

// PartnerInterconnectAttachments creates the interconnect attachments command.
func PartnerInterconnectAttachments() *Command {
	cmd := &Command{
		Command: &cobra.Command{
			Use:   "interconnect-attachment",
			Short: "Display commands that manage Partner Interconnect Attachments",
			Long: `The commands under ` + "`" + `doctl network interconnect-attachment` + "`" + ` are for managing your Partner Interconnect Attachments.

With the Partner Interconnect Attachments commands, you can get, list, create, update, or delete Partner Interconnect Attachments, and manage their configuration details.`,
		},
	}

	cmdPartnerIACreate := CmdBuilder(cmd, RunPartnerInterconnectAttachmentCreate, "create",
		"Create a Partner Interconnect Attachment", "Use this command to create a new Partner Interconnect Attachment on your account.", Writer, aliasOpt("c"), displayerType(&displayers.PartnerInterconnectAttachment{}))
	AddStringFlag(cmdPartnerIACreate, doctl.ArgInterconnectAttachmentType, "", "partner", "Specify interconnect attachment type (e.g., partner)")

	AddStringFlag(cmdPartnerIACreate, doctl.ArgPartnerInterconnectAttachmentName, "", "", "Name of the Partner Interconnect Attachment", requiredOpt())
	AddIntFlag(cmdPartnerIACreate, doctl.ArgPartnerInterconnectAttachmentConnectionBandwidthInMbps, "", 0, "Connection Bandwidth in Mbps", requiredOpt())
	AddStringFlag(cmdPartnerIACreate, doctl.ArgPartnerInterconnectAttachmentRegion, "", "", "Region", requiredOpt())
	AddStringFlag(cmdPartnerIACreate, doctl.ArgPartnerInterconnectAttachmentNaaSProvider, "", "", "NaaS Provider", requiredOpt())
	AddStringSliceFlag(cmdPartnerIACreate, doctl.ArgPartnerInterconnectAttachmentVPCIDs, "", []string{}, "VPC network IDs", requiredOpt())
	AddIntFlag(cmdPartnerIACreate, doctl.ArgPartnerInterconnectAttachmentBGPLocalASN, "", 0, "BGP Local ASN")
	AddStringFlag(cmdPartnerIACreate, doctl.ArgPartnerInterconnectAttachmentBGPLocalRouterIP, "", "", "BGP Local Router IP")
	AddIntFlag(cmdPartnerIACreate, doctl.ArgPartnerInterconnectAttachmentBGPPeerASN, "", 0, "BGP Peer ASN")
	AddStringFlag(cmdPartnerIACreate, doctl.ArgPartnerInterconnectAttachmentBGPPeerRouterIP, "", "", "BGP Peer Router IP")
	AddStringFlag(cmdPartnerIACreate, doctl.ArgPartnerInterconnectAttachmentBGPAuthKey, "", "", "BGP Auth Key")
	cmdPartnerIACreate.Example = `The following example creates a Partner Interconnect Attachment: doctl network interconnect-attachment create --name "example-pia" --connection-bandwidth-in-mbps 50 --naas-provider "MEGAPORT" --region "nyc" --vpc-ids "c5537207-ebf0-47cb-bc10-6fac717cd672"`

	interconnectAttachmentDetails := `
- The Partner Interconnect Attachment ID
- The Partner Interconnect Attachment Name
- The Partner Interconnect Attachment State
- The Partner Interconnect Attachment Connection Bandwidth in Mbps
- The Partner Interconnect Attachment Region
- The Partner Interconnect Attachment NaaS Provider
- The Partner Interconnect Attachment VPC network IDs
- The Partner Interconnect Attachment creation date, in ISO8601 combined date and time format
- The Partner Interconnect Attachment BGP Local ASN
- The Partner Interconnect Attachment BGP Local Router IP
- The Partner Interconnect Attachment BGP Peer ASN
- The Partner Interconnect Attachment BGP Peer Router IP`

	cmdPartnerIAGet := CmdBuilder(cmd, RunPartnerInterconnectAttachmentGet, "get <interconnect-attachment-id>",
		"Retrieves a Partner Interconnect Attachment", "Retrieves information about a Partner Interconnect Attachment, including:"+interconnectAttachmentDetails, Writer,
		aliasOpt("g"), displayerType(&displayers.PartnerInterconnectAttachment{}))
	AddStringFlag(cmdPartnerIAGet, doctl.ArgInterconnectAttachmentType, "", "partner", "Specify interconnect attachment type (e.g., partner)")
	cmdPartnerIAGet.Example = `The following example retrieves information about a Partner Interconnect Attachment with the ID ` + "`" + `f81d4fae-7dec-11d0-a765-00a0c91e6bf6` + "`" +
		`: doctl network --type "partner" interconnect-attachment get f81d4fae-7dec-11d0-a765-00a0c91e6bf6`

	cmdPartnerIAList := CmdBuilder(cmd, RunPartnerInterconnectAttachmentList, "list", "List Network Interconnect Attachments", "Retrieves a list of the Network Interconnect Attachments on your account, including the following information for each:"+interconnectAttachmentDetails, Writer,
		aliasOpt("ls"), displayerType(&displayers.PartnerInterconnectAttachment{}))
	AddStringFlag(cmdPartnerIAList, doctl.ArgInterconnectAttachmentType, "", "partner", "Specify interconnect attachment type (e.g., partner)")
	cmdPartnerIAList.Example = `The following example lists the Network Interconnect Attachments on your account :` +
		` doctl network --type "partner" interconnect-attachment list --format Name,VPCIDs `

	cmdPartnerIADelete := CmdBuilder(cmd, RunPartnerInterconnectAttachmentDelete, "delete <interconnect-attachment-id>",
		"Deletes a Partner Interconnect Attachment", "Deletes information about a Partner Interconnect Attachment. This is irreversible ", Writer,
		aliasOpt("rm"), displayerType(&displayers.PartnerInterconnectAttachment{}))
	AddBoolFlag(cmdPartnerIADelete, doctl.ArgForce, doctl.ArgShortForce, false,
		"Delete the VPC Peering without any confirmation prompt")
	AddBoolFlag(cmdPartnerIADelete, doctl.ArgCommandWait, "", false,
		"Boolean that specifies whether to wait for a VPC Peering deletion to complete before returning control to the terminal")
	AddStringFlag(cmdPartnerIADelete, doctl.ArgInterconnectAttachmentType, "", "partner", "Specify interconnect attachment type (e.g., partner)")
	cmdPartnerIADelete.Example = `The following example deletes a Partner Interconnect Attachment with the ID ` + "`" + `f81d4fae-7dec-11d0-a765-00a0c91e6bf6` + "`" +
		`: doctl network --type "partner" interconnect-attachment delete f81d4fae-7dec-11d0-a765-00a0c91e6bf6`

	cmdPartnerIAUpdate := CmdBuilder(cmd, RunPartnerInterconnectAttachmentUpdate, "update <interconnect-attachment-id>",
		"Update a Partner Interconnect Attachment's name and configuration", `Use this command to update the name and and configuration of a Partner Interconnect Attachment`, Writer, aliasOpt("u"))
	AddStringFlag(cmdPartnerIAUpdate, doctl.ArgInterconnectAttachmentType, "", "partner", "Specify interconnect attachment type (e.g., partner)")
	AddStringFlag(cmdPartnerIAUpdate, doctl.ArgPartnerInterconnectAttachmentName, "", "",
		"The Partner Interconnect Attachment's name", requiredOpt())
	AddStringFlag(cmdPartnerIAUpdate, doctl.ArgPartnerInterconnectAttachmentVPCIDs, "", "",
		"The Partner Interconnect Attachment's vpc ids", requiredOpt())
	cmdPartnerIAUpdate.Example = `The following example updates the name of a Partner Interconnect Attachment with the ID ` +
		"`" + `f81d4fae-7dec-11d0-a765-00a0c91e6bf6` + "`" + ` to ` + "`" + `new-name` + "`" +
		`: doctl network --type "partner" interconnect-attachment update f81d4fae-7dec-11d0-a765-00a0c91e6bf6 --name "new-name" --
vpc-ids "270a76ed-1bb7-4c5d-a6a5-e863de086940"`

	interconnectAttachmentRouteDetails := `
- The Partner Interconnect Attachment ID
- The Partner Interconnect Attachment Cidr`

	cmdPartnerIARouteList := CmdBuilder(cmd, RunPartnerInterconnectAttachmentRouteList, "list-routes", "List Network Interconnect Attachment Routes", "Retrieves a list of the Network Interconnect Attachment Routes on your account, including the following information for each:"+interconnectAttachmentRouteDetails, Writer,
		aliasOpt("ls-routes"), displayerType(&displayers.PartnerInterconnectAttachment{}))
	AddStringFlag(cmdPartnerIARouteList, doctl.ArgInterconnectAttachmentType, "", "partner", "Specify interconnect attachment type (e.g., partner)")
	cmdPartnerIARouteList.Example = `The following example lists the Network Interconnect Attachments on your account :` +
		` doctl network --type "partner" interconnect-attachment list-routes --format ID,Cidr `

<<<<<<< HEAD
	interconnectAttachmentServiceKeyDetails := `
- The Service key Value
- The Service key State`

	cmdGetPartnerIAServiceKey := CmdBuilder(cmd, RunGetPartnerInterconnectAttachmentServiceKey, "get-service-key <interconnect-attachment-id>",
		"Retrieves a Service key of Partner Interconnect Attachment", "Retrieves information about a Service key of Partner Interconnect Attachment, including:"+interconnectAttachmentServiceKeyDetails, Writer,
		aliasOpt("g-service-key"), displayerType(&displayers.PartnerInterconnectAttachmentServiceKey{}))
	AddStringFlag(cmdGetPartnerIAServiceKey, doctl.ArgInterconnectAttachmentType, "", "partner", "Specify interconnect attachment type (e.g., partner)")
	cmdGetPartnerIAServiceKey.Example = `The following example retrieves information about a Service key of Partner Interconnect Attachment with the ID ` + "`" + `f81d4fae-7dec-11d0-a765-00a0c91e6bf6` + "`" +
		`: doctl network --type "partner" interconnect-attachment get-service-key f81d4fae-7dec-11d0-a765-00a0c91e6bf6`
=======
	cmdGetPartnerIARegenerateServiceKey := CmdBuilder(cmd, RunPartnerInterconnectAttachmentRegenerateServiceKey, "regenerate-service-key <interconnect-attachment-id>",
		"Regenerates a Service key of Partner Interconnect Attachment", "Regenerates information about a Service key of Partner Interconnect Attachment", Writer,
		aliasOpt("regen-service-key"), displayerType(&displayers.PartnerInterconnectAttachmentRegenerateServiceKey{}))
	AddStringFlag(cmdGetPartnerIARegenerateServiceKey, doctl.ArgInterconnectAttachmentType, "", "partner", "Specify interconnect attachment type (e.g., partner)")
	cmdGetPartnerIARegenerateServiceKey.Example = `The following example retrieves information about a Service key of Partner Interconnect Attachment with the ID ` + "`" + `f81d4fae-7dec-11d0-a765-00a0c91e6bf6` + "`" +
		`: doctl network --type "partner" interconnect-attachment regenerate-service-key f81d4fae-7dec-11d0-a765-00a0c91e6bf6`

	cmdGetPartnerIAGetBGPAuthKey := CmdBuilder(cmd, RunGetPartnerInterconnectAttachmentBGPAuthKey, "get-bgp-auth-key <interconnect-attachment-id>",
		"Retrieves a BGP Auth key of Partner Interconnect Attachment", "Retrieves information about a BGP Auth key of Partner Interconnect Attachment", Writer,
		aliasOpt("g-bgp-auth-key"), displayerType(&displayers.PartnerInterconnectAttachmentBgpAuthKey{}))
	AddStringFlag(cmdGetPartnerIAGetBGPAuthKey, doctl.ArgInterconnectAttachmentType, "", "partner", "Specify interconnect attachment type (e.g., partner)")
	cmdGetPartnerIAGetBGPAuthKey.Example = `The following example retrieves information about a Service key of Partner Interconnect Attachment with the ID ` + "`" + `f81d4fae-7dec-11d0-a765-00a0c91e6bf6` + "`" +
		`: doctl network --type "partner" interconnect-attachment get-bgp-auth-key f81d4fae-7dec-11d0-a765-00a0c91e6bf6`
>>>>>>> f7de3768

	return cmd
}

func ensurePartnerAttachmentType(c *CmdConfig) error {
	attachmentType, err := c.Doit.GetString(c.NS, doctl.ArgInterconnectAttachmentType)
	if err != nil {
		return err
	}
	if attachmentType != "partner" {
		return fmt.Errorf("unsupported attachment type: %s", attachmentType)
	}
	return nil
}

// RunPartnerInterconnectAttachmentCreate creates a new Partner Interconnect Attachment with a given configuration.
func RunPartnerInterconnectAttachmentCreate(c *CmdConfig) error {
	if err := ensurePartnerAttachmentType(c); err != nil {
		return err
	}

	r := new(godo.PartnerInterconnectAttachmentCreateRequest)
	name, err := c.Doit.GetString(c.NS, doctl.ArgPartnerInterconnectAttachmentName)
	if err != nil {
		return err
	}
	r.Name = name

	connBandwidth, err := c.Doit.GetInt(c.NS, doctl.ArgPartnerInterconnectAttachmentConnectionBandwidthInMbps)
	if err != nil {
		return err
	}
	r.ConnectionBandwidthInMbps = connBandwidth

	region, err := c.Doit.GetString(c.NS, doctl.ArgPartnerInterconnectAttachmentRegion)
	if err != nil {
		return err
	}
	r.Region = region

	naasProvider, err := c.Doit.GetString(c.NS, doctl.ArgPartnerInterconnectAttachmentNaaSProvider)
	if err != nil {
		return err
	}
	r.NaaSProvider = naasProvider

	vpcIDs, err := c.Doit.GetStringSlice(c.NS, doctl.ArgPartnerInterconnectAttachmentVPCIDs)
	if err != nil {
		return err
	}
	r.VPCIDs = vpcIDs

	bgpConfig := new(godo.BGP)

	bgpLocalASN, err := c.Doit.GetInt(c.NS, doctl.ArgPartnerInterconnectAttachmentBGPLocalASN)
	if err != nil {
		return err
	}
	bgpConfig.LocalASN = bgpLocalASN

	bgpLocalRouterIP, err := c.Doit.GetString(c.NS, doctl.ArgPartnerInterconnectAttachmentBGPLocalRouterIP)
	if err != nil {
		return err
	}
	bgpConfig.LocalRouterIP = bgpLocalRouterIP

	bgpPeerASN, err := c.Doit.GetInt(c.NS, doctl.ArgPartnerInterconnectAttachmentBGPPeerASN)
	if err != nil {
		return err
	}
	bgpConfig.PeerASN = bgpPeerASN

	bgpPeerRouterIP, err := c.Doit.GetString(c.NS, doctl.ArgPartnerInterconnectAttachmentBGPPeerRouterIP)
	if err != nil {
		return err
	}
	bgpConfig.PeerRouterIP = bgpPeerRouterIP

	bgpAuthKey, err := c.Doit.GetString(c.NS, doctl.ArgPartnerInterconnectAttachmentBGPAuthKey)
	if err != nil {
		bgpConfig.AuthKey = bgpAuthKey
	}

	pias := c.PartnerInterconnectAttachments()
	pia, err := pias.Create(r)
	if err != nil {
		return err
	}

	item := &displayers.PartnerInterconnectAttachment{PartnerInterconnectAttachments: do.PartnerInterconnectAttachments{*pia}}
	return c.Display(item)
}

// RunPartnerInterconnectAttachmentGet retrieves an existing Partner Interconnect Attachment by its identifier.
func RunPartnerInterconnectAttachmentGet(c *CmdConfig) error {

	if err := ensurePartnerAttachmentType(c); err != nil {
		return err
	}

	err := ensureOneArg(c)
	if err != nil {
		return err
	}
	iaID := c.Args[0]

	pias := c.PartnerInterconnectAttachments()
	interconnectAttachment, err := pias.GetPartnerInterconnectAttachment(iaID)
	if err != nil {
		return err
	}

	item := &displayers.PartnerInterconnectAttachment{
		PartnerInterconnectAttachments: do.PartnerInterconnectAttachments{*interconnectAttachment},
	}
	return c.Display(item)
}

// RunPartnerInterconnectAttachmentList lists Partner Interconnect Attachment
func RunPartnerInterconnectAttachmentList(c *CmdConfig) error {

	if err := ensurePartnerAttachmentType(c); err != nil {
		return err
	}

	pias := c.PartnerInterconnectAttachments()
	list, err := pias.ListPartnerInterconnectAttachments()
	if err != nil {
		return err
	}

	item := &displayers.PartnerInterconnectAttachment{PartnerInterconnectAttachments: list}
	return c.Display(item)
}

// RunPartnerInterconnectAttachmentUpdate updates an existing Partner Interconnect Attachment with new configuration.
func RunPartnerInterconnectAttachmentUpdate(c *CmdConfig) error {
	if err := ensurePartnerAttachmentType(c); err != nil {
		return err
	}

	err := ensureOneArg(c)
	if err != nil {
		return err
	}
	iaID := c.Args[0]

	r := new(godo.PartnerInterconnectAttachmentUpdateRequest)
	name, err := c.Doit.GetString(c.NS, doctl.ArgPartnerInterconnectAttachmentName)
	if err != nil {
		return err
	}
	r.Name = name

	vpcIDs, err := c.Doit.GetString(c.NS, doctl.ArgPartnerInterconnectAttachmentVPCIDs)
	if err != nil {
		return err
	}
	r.VPCIDs = strings.Split(vpcIDs, ",")

	interconnectAttachment, err := c.PartnerInterconnectAttachments().UpdatePartnerInterconnectAttachment(iaID, r)
	if err != nil {
		return err
	}

	item := &displayers.PartnerInterconnectAttachment{
		PartnerInterconnectAttachments: do.PartnerInterconnectAttachments{*interconnectAttachment},
	}
	return c.Display(item)
}

<<<<<<< HEAD
// RunGetPartnerInterconnectAttachmentServiceKey retrieves service key of existing Partner Interconnect Attachment
func RunGetPartnerInterconnectAttachmentServiceKey(c *CmdConfig) error {
=======
// RunPartnerInterconnectAttachmentRegenerateServiceKey regenerates a service key of existing Partner Interconnect Attachment
func RunPartnerInterconnectAttachmentRegenerateServiceKey(c *CmdConfig) error {
>>>>>>> f7de3768

	if err := ensurePartnerAttachmentType(c); err != nil {
		return err
	}

	err := ensureOneArg(c)
	if err != nil {
		return err
	}
	iaID := c.Args[0]

	pias := c.PartnerInterconnectAttachments()
<<<<<<< HEAD
	serviceKey, err := pias.GetServiceKey(iaID)
=======
	regenerateServiceKey, err := pias.RegenerateServiceKey(iaID)
>>>>>>> f7de3768
	if err != nil {
		return err
	}

<<<<<<< HEAD
	item := &displayers.PartnerInterconnectAttachmentServiceKey{
		Key: *serviceKey,
=======
	item := &displayers.PartnerInterconnectAttachmentRegenerateServiceKey{
		RegenerateKey: *regenerateServiceKey,
	}
	return c.Display(item)
}

// RunGetPartnerInterconnectAttachmentBGPAuthKey get a bgp auth key of existing Partner Interconnect Attachment
func RunGetPartnerInterconnectAttachmentBGPAuthKey(c *CmdConfig) error {

	if err := ensurePartnerAttachmentType(c); err != nil {
		return err
	}

	err := ensureOneArg(c)
	if err != nil {
		return err
	}
	iaID := c.Args[0]

	pias := c.PartnerInterconnectAttachments()
	bgpAuthKey, err := pias.GetBGPAuthKey(iaID)
	if err != nil {
		return err
	}

	item := &displayers.PartnerInterconnectAttachmentBgpAuthKey{
		Key: *bgpAuthKey,
>>>>>>> f7de3768
	}
	return c.Display(item)
}

// RunPartnerInterconnectAttachmentDelete deletes an existing Partner Interconnect Attachment by its identifier.
func RunPartnerInterconnectAttachmentDelete(c *CmdConfig) error {

	if err := ensurePartnerAttachmentType(c); err != nil {
		return err
	}

	err := ensureOneArg(c)
	if err != nil {
		return err
	}
	iaID := c.Args[0]

	force, err := c.Doit.GetBool(c.NS, doctl.ArgForce)
	if err != nil {
		return err
	}

	if force || AskForConfirmDelete("Partner Interconnect Attachment", 1) == nil {

		pias := c.PartnerInterconnectAttachments()
		err := pias.DeletePartnerInterconnectAttachment(iaID)
		if err != nil {
			return err
		}

		wait, err := c.Doit.GetBool(c.NS, doctl.ArgCommandWait)
		if err != nil {
			return err
		}

		if wait {
			notice("Partner Interconnect Attachment is in progress, waiting for Partner Interconnect Attachment to be deleted")

			err := waitForPIA(pias, iaID, "DELETED", true)
			if err != nil {
				return fmt.Errorf("Partner Interconnect Attachment couldn't be deleted : %v", err)
			}
			notice("Partner Interconnect Attachment is successfully deleted")
		} else {
			notice("Partner Interconnect Attachment deletion request accepted")
		}

	} else {
		return fmt.Errorf("operation aborted")
	}

	return nil
}

// RunPartnerInterconnectAttachmentRouteList lists Partner Interconnect Attachment routes
func RunPartnerInterconnectAttachmentRouteList(c *CmdConfig) error {
	if err := ensurePartnerAttachmentType(c); err != nil {
		return err
	}

	err := ensureOneArg(c)
	if err != nil {
		return err
	}
	iaID := c.Args[0]

	pias := c.PartnerInterconnectAttachments()
	routeList, err := pias.ListPartnerInterconnectAttachmentRoutes(iaID)
	if err != nil {
		return err
	}

	item := &displayers.PartnerInterconnectAttachmentRoute{PartnerInterconnectAttachmentRoutes: routeList}
	return c.Display(item)
}

func waitForPIA(pias do.PartnerInterconnectAttachmentsService, iaID string, wantStatus string, terminateOnNotFound bool) error {
	const maxAttempts = 360
	const errStatus = "ERROR"
	attempts := 0
	printNewLineSet := false

	for i := 0; i < maxAttempts; i++ {
		if attempts != 0 {
			fmt.Fprint(os.Stderr, ".")
			if !printNewLineSet {
				printNewLineSet = true
				defer fmt.Fprintln(os.Stderr)
			}
		}

		interconnectAttachment, err := pias.GetPartnerInterconnectAttachment(iaID)
		if err != nil {
			if terminateOnNotFound && strings.Contains(err.Error(), "not found") {
				return nil
			}
			return err
		}

		if interconnectAttachment.State == errStatus {
			return fmt.Errorf("Partner Interconnect Attachment (%s) entered status `%s`", iaID, errStatus)
		}

		if interconnectAttachment.State == wantStatus {
			return nil
		}

		attempts++
		time.Sleep(5 * time.Second)
	}

	return fmt.Errorf("timeout waiting for Partner Interconnect Attachment (%s) to become %s", iaID, wantStatus)
}<|MERGE_RESOLUTION|>--- conflicted
+++ resolved
@@ -132,7 +132,20 @@
 	cmdPartnerIARouteList.Example = `The following example lists the Network Interconnect Attachments on your account :` +
 		` doctl network --type "partner" interconnect-attachment list-routes --format ID,Cidr `
 
-<<<<<<< HEAD
+	cmdGetPartnerIARegenerateServiceKey := CmdBuilder(cmd, RunPartnerInterconnectAttachmentRegenerateServiceKey, "regenerate-service-key <interconnect-attachment-id>",
+		"Regenerates a Service key of Partner Interconnect Attachment", "Regenerates information about a Service key of Partner Interconnect Attachment", Writer,
+		aliasOpt("regen-service-key"), displayerType(&displayers.PartnerInterconnectAttachmentRegenerateServiceKey{}))
+	AddStringFlag(cmdGetPartnerIARegenerateServiceKey, doctl.ArgInterconnectAttachmentType, "", "partner", "Specify interconnect attachment type (e.g., partner)")
+	cmdGetPartnerIARegenerateServiceKey.Example = `The following example retrieves information about a Service key of Partner Interconnect Attachment with the ID ` + "`" + `f81d4fae-7dec-11d0-a765-00a0c91e6bf6` + "`" +
+		`: doctl network --type "partner" interconnect-attachment regenerate-service-key f81d4fae-7dec-11d0-a765-00a0c91e6bf6`
+
+	cmdGetPartnerIAGetBGPAuthKey := CmdBuilder(cmd, RunGetPartnerInterconnectAttachmentBGPAuthKey, "get-bgp-auth-key <interconnect-attachment-id>",
+		"Retrieves a BGP Auth key of Partner Interconnect Attachment", "Retrieves information about a BGP Auth key of Partner Interconnect Attachment", Writer,
+		aliasOpt("g-bgp-auth-key"), displayerType(&displayers.PartnerInterconnectAttachmentBgpAuthKey{}))
+	AddStringFlag(cmdGetPartnerIAGetBGPAuthKey, doctl.ArgInterconnectAttachmentType, "", "partner", "Specify interconnect attachment type (e.g., partner)")
+	cmdGetPartnerIAGetBGPAuthKey.Example = `The following example retrieves information about a Service key of Partner Interconnect Attachment with the ID ` + "`" + `f81d4fae-7dec-11d0-a765-00a0c91e6bf6` + "`" +
+		`: doctl network --type "partner" interconnect-attachment get-bgp-auth-key f81d4fae-7dec-11d0-a765-00a0c91e6bf6`
+
 	interconnectAttachmentServiceKeyDetails := `
 - The Service key Value
 - The Service key State`
@@ -143,21 +156,6 @@
 	AddStringFlag(cmdGetPartnerIAServiceKey, doctl.ArgInterconnectAttachmentType, "", "partner", "Specify interconnect attachment type (e.g., partner)")
 	cmdGetPartnerIAServiceKey.Example = `The following example retrieves information about a Service key of Partner Interconnect Attachment with the ID ` + "`" + `f81d4fae-7dec-11d0-a765-00a0c91e6bf6` + "`" +
 		`: doctl network --type "partner" interconnect-attachment get-service-key f81d4fae-7dec-11d0-a765-00a0c91e6bf6`
-=======
-	cmdGetPartnerIARegenerateServiceKey := CmdBuilder(cmd, RunPartnerInterconnectAttachmentRegenerateServiceKey, "regenerate-service-key <interconnect-attachment-id>",
-		"Regenerates a Service key of Partner Interconnect Attachment", "Regenerates information about a Service key of Partner Interconnect Attachment", Writer,
-		aliasOpt("regen-service-key"), displayerType(&displayers.PartnerInterconnectAttachmentRegenerateServiceKey{}))
-	AddStringFlag(cmdGetPartnerIARegenerateServiceKey, doctl.ArgInterconnectAttachmentType, "", "partner", "Specify interconnect attachment type (e.g., partner)")
-	cmdGetPartnerIARegenerateServiceKey.Example = `The following example retrieves information about a Service key of Partner Interconnect Attachment with the ID ` + "`" + `f81d4fae-7dec-11d0-a765-00a0c91e6bf6` + "`" +
-		`: doctl network --type "partner" interconnect-attachment regenerate-service-key f81d4fae-7dec-11d0-a765-00a0c91e6bf6`
-
-	cmdGetPartnerIAGetBGPAuthKey := CmdBuilder(cmd, RunGetPartnerInterconnectAttachmentBGPAuthKey, "get-bgp-auth-key <interconnect-attachment-id>",
-		"Retrieves a BGP Auth key of Partner Interconnect Attachment", "Retrieves information about a BGP Auth key of Partner Interconnect Attachment", Writer,
-		aliasOpt("g-bgp-auth-key"), displayerType(&displayers.PartnerInterconnectAttachmentBgpAuthKey{}))
-	AddStringFlag(cmdGetPartnerIAGetBGPAuthKey, doctl.ArgInterconnectAttachmentType, "", "partner", "Specify interconnect attachment type (e.g., partner)")
-	cmdGetPartnerIAGetBGPAuthKey.Example = `The following example retrieves information about a Service key of Partner Interconnect Attachment with the ID ` + "`" + `f81d4fae-7dec-11d0-a765-00a0c91e6bf6` + "`" +
-		`: doctl network --type "partner" interconnect-attachment get-bgp-auth-key f81d4fae-7dec-11d0-a765-00a0c91e6bf6`
->>>>>>> f7de3768
 
 	return cmd
 }
@@ -329,66 +327,77 @@
 	return c.Display(item)
 }
 
-<<<<<<< HEAD
+// RunPartnerInterconnectAttachmentRegenerateServiceKey regenerates a service key of existing Partner Interconnect Attachment
+func RunPartnerInterconnectAttachmentRegenerateServiceKey(c *CmdConfig) error {
+
+	if err := ensurePartnerAttachmentType(c); err != nil {
+		return err
+	}
+
+	err := ensureOneArg(c)
+	if err != nil {
+		return err
+	}
+	iaID := c.Args[0]
+
+	pias := c.PartnerInterconnectAttachments()
+	regenerateServiceKey, err := pias.RegenerateServiceKey(iaID)
+	if err != nil {
+		return err
+	}
+
+	item := &displayers.PartnerInterconnectAttachmentRegenerateServiceKey{
+		RegenerateKey: *regenerateServiceKey,
+	}
+	return c.Display(item)
+}
+
+// RunGetPartnerInterconnectAttachmentBGPAuthKey get a bgp auth key of existing Partner Interconnect Attachment
+func RunGetPartnerInterconnectAttachmentBGPAuthKey(c *CmdConfig) error {
+
+	if err := ensurePartnerAttachmentType(c); err != nil {
+		return err
+	}
+
+	err := ensureOneArg(c)
+	if err != nil {
+		return err
+	}
+	iaID := c.Args[0]
+
+	pias := c.PartnerInterconnectAttachments()
+	bgpAuthKey, err := pias.GetBGPAuthKey(iaID)
+	if err != nil {
+		return err
+	}
+
+	item := &displayers.PartnerInterconnectAttachmentBgpAuthKey{
+		Key: *bgpAuthKey,
+	}
+	return c.Display(item)
+}
+
 // RunGetPartnerInterconnectAttachmentServiceKey retrieves service key of existing Partner Interconnect Attachment
 func RunGetPartnerInterconnectAttachmentServiceKey(c *CmdConfig) error {
-=======
-// RunPartnerInterconnectAttachmentRegenerateServiceKey regenerates a service key of existing Partner Interconnect Attachment
-func RunPartnerInterconnectAttachmentRegenerateServiceKey(c *CmdConfig) error {
->>>>>>> f7de3768
-
-	if err := ensurePartnerAttachmentType(c); err != nil {
-		return err
-	}
-
-	err := ensureOneArg(c)
-	if err != nil {
-		return err
-	}
-	iaID := c.Args[0]
-
-	pias := c.PartnerInterconnectAttachments()
-<<<<<<< HEAD
+
+	if err := ensurePartnerAttachmentType(c); err != nil {
+		return err
+	}
+
+	err := ensureOneArg(c)
+	if err != nil {
+		return err
+	}
+	iaID := c.Args[0]
+
+	pias := c.PartnerInterconnectAttachments()
 	serviceKey, err := pias.GetServiceKey(iaID)
-=======
-	regenerateServiceKey, err := pias.RegenerateServiceKey(iaID)
->>>>>>> f7de3768
-	if err != nil {
-		return err
-	}
-
-<<<<<<< HEAD
+	if err != nil {
+		return err
+	}
+
 	item := &displayers.PartnerInterconnectAttachmentServiceKey{
 		Key: *serviceKey,
-=======
-	item := &displayers.PartnerInterconnectAttachmentRegenerateServiceKey{
-		RegenerateKey: *regenerateServiceKey,
-	}
-	return c.Display(item)
-}
-
-// RunGetPartnerInterconnectAttachmentBGPAuthKey get a bgp auth key of existing Partner Interconnect Attachment
-func RunGetPartnerInterconnectAttachmentBGPAuthKey(c *CmdConfig) error {
-
-	if err := ensurePartnerAttachmentType(c); err != nil {
-		return err
-	}
-
-	err := ensureOneArg(c)
-	if err != nil {
-		return err
-	}
-	iaID := c.Args[0]
-
-	pias := c.PartnerInterconnectAttachments()
-	bgpAuthKey, err := pias.GetBGPAuthKey(iaID)
-	if err != nil {
-		return err
-	}
-
-	item := &displayers.PartnerInterconnectAttachmentBgpAuthKey{
-		Key: *bgpAuthKey,
->>>>>>> f7de3768
 	}
 	return c.Display(item)
 }
