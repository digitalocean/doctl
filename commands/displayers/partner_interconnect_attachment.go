--- conflicted
+++ resolved
@@ -75,96 +75,6 @@
 	return out
 }
 
-<<<<<<< HEAD
-type PartnerInterconnectAttachmentServiceKey struct {
-	Key do.PartnerInterconnectAttachmentServiceKey
-}
-
-var _ Displayable = &PartnerInterconnectAttachmentServiceKey{}
-
-func (v *PartnerInterconnectAttachmentServiceKey) JSON(out io.Writer) error {
-	return writeJSON(v.Key, out)
-}
-
-func (v *PartnerInterconnectAttachmentServiceKey) Cols() []string {
-	return []string{
-		"Key",
-		"State",
-	}
-}
-
-func (v *PartnerInterconnectAttachmentServiceKey) ColMap() map[string]string {
-	return map[string]string{
-		"Key":   "Key",
-		"State": "State",
-	}
-}
-
-func (v *PartnerInterconnectAttachmentServiceKey) KV() []map[string]any {
-	out := make([]map[string]any, 0, 1)
-
-	o := map[string]any{
-		"Key":   v.Key.ServiceKey,
-		"State": v.Key.State,
-	}
-	out = append(out, o)
-
-	return out
-}
-
-type PartnerInterconnectAttachmentRegenerateServiceKey struct {
-	RegenerateKey do.PartnerInterconnectAttachmentRegenerateServiceKey
-}
-
-var _ Displayable = &PartnerInterconnectAttachmentRegenerateServiceKey{}
-
-func (v *PartnerInterconnectAttachmentRegenerateServiceKey) JSON(out io.Writer) error {
-	return writeJSON(v.RegenerateKey, out)
-}
-
-func (v *PartnerInterconnectAttachmentRegenerateServiceKey) Cols() []string {
-	return []string{}
-}
-
-func (v *PartnerInterconnectAttachmentRegenerateServiceKey) ColMap() map[string]string {
-	return map[string]string{}
-}
-
-func (v *PartnerInterconnectAttachmentRegenerateServiceKey) KV() []map[string]any {
-	out := make([]map[string]any, 0, 1)
-
-	o := map[string]any{}
-	out = append(out, o)
-	return out
-}
-
-type PartnerInterconnectAttachmentBgpAuthKey struct {
-	Key do.PartnerInterconnectAttachmentBGPAuthKey
-}
-
-var _ Displayable = &PartnerInterconnectAttachmentBgpAuthKey{}
-
-func (v *PartnerInterconnectAttachmentBgpAuthKey) JSON(out io.Writer) error {
-	return writeJSON(v.Key, out)
-}
-
-func (v *PartnerInterconnectAttachmentBgpAuthKey) Cols() []string {
-	return []string{"Value"}
-}
-
-func (v *PartnerInterconnectAttachmentBgpAuthKey) ColMap() map[string]string {
-	return map[string]string{"Value": "Value"}
-}
-
-func (v *PartnerInterconnectAttachmentBgpAuthKey) KV() []map[string]any {
-	out := make([]map[string]any, 0, 1)
-
-	o := map[string]any{
-		"Value": v.Key.BgpAuthKey.Value,
-	}
-	out = append(out, o)
-	return out
-=======
 type PartnerInterconnectAttachmentRoute struct {
 	PartnerInterconnectAttachmentRoutes do.PartnerInterconnectAttachmentRoutes
 }
@@ -201,5 +111,94 @@
 	}
 
 	return out
->>>>>>> 7a3b6838
+}
+
+type PartnerInterconnectAttachmentServiceKey struct {
+	Key do.PartnerInterconnectAttachmentServiceKey
+}
+
+var _ Displayable = &PartnerInterconnectAttachmentServiceKey{}
+
+func (v *PartnerInterconnectAttachmentServiceKey) JSON(out io.Writer) error {
+	return writeJSON(v.Key, out)
+}
+
+func (v *PartnerInterconnectAttachmentServiceKey) Cols() []string {
+	return []string{
+		"Key",
+		"State",
+	}
+}
+
+func (v *PartnerInterconnectAttachmentServiceKey) ColMap() map[string]string {
+	return map[string]string{
+		"Key":   "Key",
+		"State": "State",
+	}
+}
+
+func (v *PartnerInterconnectAttachmentServiceKey) KV() []map[string]any {
+	out := make([]map[string]any, 0, 1)
+
+	o := map[string]any{
+		"Key":   v.Key.ServiceKey,
+		"State": v.Key.State,
+	}
+	out = append(out, o)
+
+	return out
+}
+
+type PartnerInterconnectAttachmentRegenerateServiceKey struct {
+	RegenerateKey do.PartnerInterconnectAttachmentRegenerateServiceKey
+}
+
+var _ Displayable = &PartnerInterconnectAttachmentRegenerateServiceKey{}
+
+func (v *PartnerInterconnectAttachmentRegenerateServiceKey) JSON(out io.Writer) error {
+	return writeJSON(v.RegenerateKey, out)
+}
+
+func (v *PartnerInterconnectAttachmentRegenerateServiceKey) Cols() []string {
+	return []string{}
+}
+
+func (v *PartnerInterconnectAttachmentRegenerateServiceKey) ColMap() map[string]string {
+	return map[string]string{}
+}
+
+func (v *PartnerInterconnectAttachmentRegenerateServiceKey) KV() []map[string]any {
+	out := make([]map[string]any, 0, 1)
+
+	o := map[string]any{}
+	out = append(out, o)
+	return out
+}
+
+type PartnerInterconnectAttachmentBgpAuthKey struct {
+	Key do.PartnerInterconnectAttachmentBGPAuthKey
+}
+
+var _ Displayable = &PartnerInterconnectAttachmentBgpAuthKey{}
+
+func (v *PartnerInterconnectAttachmentBgpAuthKey) JSON(out io.Writer) error {
+	return writeJSON(v.Key, out)
+}
+
+func (v *PartnerInterconnectAttachmentBgpAuthKey) Cols() []string {
+	return []string{"Value"}
+}
+
+func (v *PartnerInterconnectAttachmentBgpAuthKey) ColMap() map[string]string {
+	return map[string]string{"Value": "Value"}
+}
+
+func (v *PartnerInterconnectAttachmentBgpAuthKey) KV() []map[string]any {
+	out := make([]map[string]any, 0, 1)
+
+	o := map[string]any{
+		"Value": v.Key.BgpAuthKey.Value,
+	}
+	out = append(out, o)
+	return out
 }