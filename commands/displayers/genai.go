package displayers

import (
	"fmt"
	"io"

	"github.com/digitalocean/doctl/do"
)

type Agent struct {
	Agents do.Agents
}
type ApiKeyInfo struct {
	ApiKeyInfo do.ApiKeys
}

type AgentVersion struct {
	AgentVersions do.AgentVersions
}

var _ Displayable = &Agent{}

func (v *Agent) JSON(out io.Writer) error {
	return writeJSON(v.Agents, out)
}

func (a *Agent) Cols() []string {
	return []string{
		"Id",
		"Name",
		"Region",
		"Project-id",
		"Model-id",
		"CreatedAt",
		"UserId",
	}
}

func (a *Agent) ColMap() map[string]string {
	return map[string]string{
		"Id":         "ID",
		"Name":       "Name",
		"Region":     "Region",
		"Project-id": "Project ID",
		"Model-id":   "Model ID",
		"CreatedAt":  "Created At",
		"UserId":     "User ID",
	}
}

func (a *Agent) KV() []map[string]any {
	if a == nil || a.Agents == nil {
		return []map[string]any{}
	}
	out := make([]map[string]any, 0, len(a.Agents))
	for _, agent := range a.Agents {
		modelID := ""
		if agent.Model != nil {
			modelID = agent.Model.Uuid
		}
		out = append(out, map[string]any{
			"Id":         agent.Uuid,
			"Name":       agent.Name,
			"Region":     agent.Region,
			"Project-id": agent.ProjectId,
			"Model-id":   modelID,
			"CreatedAt":  agent.CreatedAt,
			"UserId":     agent.UserId,
		})
	}
	return out
}

type KnowledgeBase struct {
	KnowledgeBases do.KnowledgeBases
}

var _ Displayable = &KnowledgeBase{}

func (v *KnowledgeBase) JSON(out io.Writer) error {
	return writeJSON(v.KnowledgeBases, out)
}

func (v *KnowledgeBase) ColMap() map[string]string {
	return map[string]string{
		"AddedToAgentAt":     "Added To Agent At",
		"CreatedAt":          "Created At",
		"DatabaseId":         "Database Id",
		"EmbeddingModelUuid": "Embedding Model Uuid",
		"IsPublic":           "Is Public",
		"LastIndexingJob":    "Last Indexing Job",
		"Name":               "Name",
		"Region":             "Region",
		"ProjectId":          "Project Id",
		"Tags":               "Tags",
		"UpdatedAt":          "Updated At",
		"UserId":             "User Id",
		"UUID":               "UUID",
	}
}

func (v *KnowledgeBase) Cols() []string {
	return []string{
		"AddedToAgentAt",
		"CreatedAt",
		"DatabaseId",
		"IsPublic",
		"EmbeddingModelUuid",
		"LastIndexingJob",
		"Name",
		"Region",
		"ProjectId",
		"Tags",
		"UpdatedAt",
		"UserId",
		"UUID",
	}
}

func (v *KnowledgeBase) KV() []map[string]any {
	if v == nil || v.KnowledgeBases == nil {
		return []map[string]any{}
	}
	out := make([]map[string]any, 0, len(v.KnowledgeBases))

	for _, kb := range v.KnowledgeBases {
		o := map[string]any{
			"AddedToAgentAt":     kb.AddedToAgentAt,
			"CreatedAt":          kb.CreatedAt,
			"DatabaseId":         kb.DatabaseId,
			"EmbeddingModelUuid": kb.EmbeddingModelUuid,
			"IsPublic":           kb.IsPublic,
			"LastIndexingJob":    kb.LastIndexingJob,
			"Name":               kb.Name,
			"Region":             kb.Region,
			"ProjectId":          kb.ProjectId,
			"Tags":               kb.Tags,
			"UpdatedAt":          kb.UpdatedAt,
			"UserId":             kb.UserId,
			"UUID":               kb.Uuid,
		}
		out = append(out, o)
	}

	return out
}

type KnowledgeBaseDataSource struct {
	KnowledgeBaseDataSources do.KnowledgeBaseDataSources
}

var _ Displayable = &KnowledgeBaseDataSource{}

func (v *KnowledgeBaseDataSource) JSON(out io.Writer) error {
	return writeJSON(v.KnowledgeBaseDataSources, out)
}

func (v *KnowledgeBaseDataSource) ColMap() map[string]string {
	return map[string]string{
		"CreatedAt":            "Created At",
		"FileUploadDataSource": "File Upload Datasource",
		"LastIndexingJob":      "Last Indexing Job",
		"SpacesDataSource":     "Spaces Datasource",
		"UpdatedAt":            "Updated At",
		"UUID":                 "UUID",
		"WebCrawlerDataSource": "Web Crawler Datasource",
	}
}

func (v *KnowledgeBaseDataSource) Cols() []string {
	return []string{
		"CreatedAt",
		"FileUploadDataSource",
		"LastIndexingJob",
		"SpacesDataSource",
		"UpdatedAt",
		"UUID",
		"WebCrawlerDataSource",
	}
}

func (v *KnowledgeBaseDataSource) KV() []map[string]any {
	if v == nil || v.KnowledgeBaseDataSources == nil {
		return []map[string]any{}
	}
	out := make([]map[string]any, 0, len(v.KnowledgeBaseDataSources))

	for _, kb := range v.KnowledgeBaseDataSources {
		o := map[string]any{
			"CreatedAt":            kb.CreatedAt,
			"FileUploadDataSource": kb.FileUploadDataSource,
			"LastIndexingJob":      kb.LastIndexingJob,
			"SpacesDataSource":     kb.SpacesDataSource,
			"UpdatedAt":            kb.UpdatedAt,
			"UUID":                 kb.Uuid,
			"WebCrawlerDataSource": kb.WebCrawlerDataSource,
		}
		out = append(out, o)
	}

	return out
}

type FunctionRoute struct {
	Agent do.Agent
}

var _ Displayable = &FunctionRoute{}

func (f *FunctionRoute) JSON(out io.Writer) error {
	return writeJSON(f.Agent.Functions, out)
}

func (f *FunctionRoute) Cols() []string {
	return []string{
		"Uuid",
		"Name",
		"Description",
		"FaasName",
		"FaasNamespace",
		"CreatedAt",
		"UpdatedAt",
	}
}

func (f *FunctionRoute) ColMap() map[string]string {
	return map[string]string{
		"Uuid":          "UUID",
		"Name":          "Name",
		"Description":   "Description",
		"FaasName":      "FaaS Name",
		"FaasNamespace": "FaaS Namespace",
		"CreatedAt":     "Created At",
		"UpdatedAt":     "Updated At",
	}
}

func (f *FunctionRoute) KV() []map[string]any {
	if f.Agent.Functions == nil {
		return []map[string]any{}
	}

	out := make([]map[string]any, 0, len(f.Agent.Functions))
	for _, fn := range f.Agent.Functions {
		out = append(out, map[string]any{
			"Uuid":          fn.Uuid,
			"Name":          fn.Name,
			"Description":   fn.Description,
			"FaasName":      fn.FaasName,
			"FaasNamespace": fn.FaasNamespace,
			"CreatedAt":     fn.CreatedAt,
			"UpdatedAt":     fn.UpdatedAt,
		})
	}
	return out
}

type AgentRoute struct {
	AgentRouteResponses []do.AgentRouteResponse
}

var _ Displayable = &AgentRoute{}

func (a *AgentRoute) JSON(out io.Writer) error {
	return writeJSON(a.AgentRouteResponses, out)
}

func (a *AgentRoute) Cols() []string {
	return []string{
		"Id",
		"ParentAgentId",
		"ChildAgentId",
		"Rollback",
	}
}

func (a *AgentRoute) ColMap() map[string]string {
	return map[string]string{
		"Id":            "Id",
		"ParentAgentId": "Parent Agent Id",
		"ChildAgentId":  "Child Agent Id",
		"Rollback":      "Rollback",
	}
}

func (a *AgentRoute) KV() []map[string]any {
	if a == nil || a.AgentRouteResponses == nil {
		return []map[string]any{}
	}
	out := make([]map[string]any, 0, len(a.AgentRouteResponses))

	for _, response := range a.AgentRouteResponses {
		o := map[string]any{
			"Id":            response.UUID,
			"ParentAgentId": response.ParentAgentUuid,
			"ChildAgentId":  response.ChildAgentUuid,
			"Rollback":      response.Rollback,
		}
		out = append(out, o)
	}

	return out
}

var _ Displayable = &ApiKeyInfo{}

func (v *ApiKeyInfo) JSON(out io.Writer) error {
	return writeJSON(v.ApiKeyInfo, out)
}

func (a *ApiKeyInfo) Cols() []string {
	return []string{
		"Id",
		"Name",
		"CreatedBy",
		"SecretKey",
		"DeletedAt",
		"CreatedAt",
	}
}

func (a *ApiKeyInfo) ColMap() map[string]string {
	return map[string]string{
		"Id":        "ID",
		"Name":      "Name",
		"SecretKey": "Secret Key",
		"CreatedBy": "Created By",
		"DeletedAt": "Deleted At",
		"CreatedAt": "Created At",
	}
}

func (a *ApiKeyInfo) KV() []map[string]any {
	if a == nil || a.ApiKeyInfo == nil {
		return []map[string]any{}
	}
	out := make([]map[string]any, 0, len(a.ApiKeyInfo))
	for _, apikey := range a.ApiKeyInfo {

		out = append(out, map[string]any{
			"Id":        apikey.Uuid,
			"Name":      apikey.Name,
			"SecretKey": apikey.SecretKey,
			"CreatedBy": apikey.CreatedBy,
			"CreatedAt": apikey.CreatedAt,
			"DeletedAt": apikey.DeletedAt,
		})
	}
	return out
}

var _ Displayable = &AgentVersion{}

func (v *AgentVersion) JSON(out io.Writer) error {
	return writeJSON(v.AgentVersions, out)
}

func (a *AgentVersion) Cols() []string {
	return []string{
		"AgentUuid",
		"CanRollback",
		"CreatedAt",
		"CreatedByEmail",
		"CurrentlyApplied",
		"ID",
		"ModelName",
		"Name",
		"VersionHash",
	}
}

func (a *AgentVersion) ColMap() map[string]string {
	return map[string]string{
		"AgentUuid":        "Agent UUID",
		"CanRollback":      "Can Rollback",
		"CreatedAt":        "Created At",
		"CreatedByEmail":   "Created By Email",
		"CurrentlyApplied": "Currently Applied",
		"ID":               "ID",
		"ModelName":        "Model Name",
		"Name":             "Name",
		"VersionHash":      "Version Hash",
	}
}

func (a *AgentVersion) KV() []map[string]any {
	if a == nil || a.AgentVersions == nil {
		return []map[string]any{}
	}
	out := make([]map[string]any, 0, len(a.AgentVersions))
	for _, v := range a.AgentVersions {

		out = append(out, map[string]any{
			"AgentUuid":        v.AgentUuid,
			"CanRollback":      v.CanRollback,
			"CreatedAt":        v.CreatedAt,
			"CreatedByEmail":   v.CreatedByEmail,
			"CurrentlyApplied": v.CurrentlyApplied,
			"ID":               v.ID,
			"ModelName":        v.ModelName,
			"Name":             v.Name,
			"VersionHash":      v.VersionHash,
		})
	}
	return out
}

<<<<<<< HEAD
type Model struct {
	Models []do.Model
}

var _ Displayable = &Model{}

func (m *Model) JSON(out io.Writer) error {
	return writeJSON(m.Models, out)
}
func (m *Model) Cols() []string {
	return []string{
		"Id",
		"Name",
		"Agreement",
		"CreatedAt",
		"UpdatedAt",
		"isFoundational",
		"ParentId",
		"UploadComplete",
		"URL",
		"Version",
	}
}

func (m *Model) ColMap() map[string]string {
	return map[string]string{
		"Id":             "ID",
		"Name":           "Name",
		"Agreement":      "Agreement",
		"CreatedAt":      "Created At",
		"UpdatedAt":      "Updated At",
		"isFoundational": "Is Foundational",
		"ParentId":       "Parent ID",
		"UploadComplete": "Upload Complete",
		"URL":            "URL",
		"Version":        "Version",
	}
}

func (m *Model) KV() []map[string]any {
	if m == nil {
		return []map[string]any{}
	}
	out := make([]map[string]any, 0, len(m.Models))
	for _, model := range m.Models {
		// Format Agreement field
		agreementName := ""
		if model.Agreement != nil {
			agreementName = model.Agreement.Name
		}

		// Format Version field
		versionString := ""
		if model.Version != nil {
			versionString = fmt.Sprintf("%d.%d.%d", model.Version.Major, model.Version.Minor, model.Version.Patch)
		}

		out = append(out, map[string]any{
			"Id":             model.Uuid,
			"Name":           model.Name,
			"Agreement":      agreementName,
			"CreatedAt":      model.CreatedAt,
			"UpdatedAt":      model.UpdatedAt,
			"isFoundational": model.IsFoundational,
			"ParentId":       model.ParentUuid,
			"UploadComplete": model.UploadComplete,
			"URL":            model.Url,
			"Version":        versionString,
		})
	}
	return out
}

type DatacenterRegion struct {
	DatacenterRegions do.DatacenterRegions
}

var _ Displayable = &DatacenterRegion{}

func (d *DatacenterRegion) JSON(out io.Writer) error {
	return writeJSON(d.DatacenterRegions, out)
}

func (d *DatacenterRegion) Cols() []string {
	return []string{
		"InferenceURL",
		"Region",
		"ServesBatch",
		"ServesInference",
		"StreamInferenceUrl",
	}
}

func (d *DatacenterRegion) ColMap() map[string]string {
	return map[string]string{
		"InferenceURL":       "Inference URL",
		"Region":             "Region",
		"ServesBatch":        "Serves Batch",
		"ServesInference":    "Serves Inference",
		"StreamInferenceUrl": "Stream Inference URL",
	}
}

func (d *DatacenterRegion) KV() []map[string]any {
	if d == nil || d.DatacenterRegions == nil {
		return []map[string]any{}
	}
	out := make([]map[string]any, 0, len(d.DatacenterRegions))
	for _, region := range d.DatacenterRegions {
		out = append(out, map[string]any{
			"InferenceURL":       region.InferenceUrl,
			"Region":             region.Region,
			"ServesBatch":        region.ServesBatch,
			"ServesInference":    region.ServesInference,
			"StreamInferenceUrl": region.StreamInferenceUrl,
=======
type OpenAiApiKey struct {
	OpenAiApiKeys do.OpenAiApiKeys
}

var _ Displayable = &OpenAiApiKey{}

func (o *OpenAiApiKey) JSON(out io.Writer) error {
	return writeJSON(o.OpenAiApiKeys, out)
}

func (o *OpenAiApiKey) Cols() []string {
	return []string{
		"Name",
		"UUID",
		"CreatedAt",
		"CreatedBy",
		"UpdatedAt",
		"DeletedAt",
	}
}

func (o *OpenAiApiKey) ColMap() map[string]string {
	return map[string]string{
		"Name":      "Name",
		"UUID":      "UUID",
		"CreatedAt": "Created At",
		"CreatedBy": "Created By",
		"UpdatedAt": "Updated At",
		"DeletedAt": "Deleted At",
	}
}

func (o *OpenAiApiKey) KV() []map[string]any {
	if o == nil || o.OpenAiApiKeys == nil {
		return []map[string]any{}
	}
	out := make([]map[string]any, 0, len(o.OpenAiApiKeys))
	for _, key := range o.OpenAiApiKeys {
		out = append(out, map[string]any{
			"Name":      key.Name,
			"UUID":      key.Uuid,
			"CreatedAt": key.CreatedAt,
			"CreatedBy": key.CreatedBy,
			"UpdatedAt": key.UpdatedAt,
			"DeletedAt": key.DeletedAt,
>>>>>>> aff586fb
		})
	}
	return out
}<|MERGE_RESOLUTION|>--- conflicted
+++ resolved
@@ -405,7 +405,56 @@
 	return out
 }
 
-<<<<<<< HEAD
+type OpenAiApiKey struct {
+	OpenAiApiKeys do.OpenAiApiKeys
+}
+
+var _ Displayable = &OpenAiApiKey{}
+
+func (o *OpenAiApiKey) JSON(out io.Writer) error {
+	return writeJSON(o.OpenAiApiKeys, out)
+}
+
+func (o *OpenAiApiKey) Cols() []string {
+	return []string{
+		"Name",
+		"UUID",
+		"CreatedAt",
+		"CreatedBy",
+		"UpdatedAt",
+		"DeletedAt",
+	}
+}
+
+func (o *OpenAiApiKey) ColMap() map[string]string {
+	return map[string]string{
+		"Name":      "Name",
+		"UUID":      "UUID",
+		"CreatedAt": "Created At",
+		"CreatedBy": "Created By",
+		"UpdatedAt": "Updated At",
+		"DeletedAt": "Deleted At",
+	}
+}
+
+func (o *OpenAiApiKey) KV() []map[string]any {
+	if o == nil || o.OpenAiApiKeys == nil {
+		return []map[string]any{}
+	}
+	out := make([]map[string]any, 0, len(o.OpenAiApiKeys))
+	for _, key := range o.OpenAiApiKeys {
+		out = append(out, map[string]any{
+			"Name":      key.Name,
+			"UUID":      key.Uuid,
+			"CreatedAt": key.CreatedAt,
+			"CreatedBy": key.CreatedBy,
+			"UpdatedAt": key.UpdatedAt,
+			"DeletedAt": key.DeletedAt,
+		})
+	}
+	return out
+}
+
 type Model struct {
 	Models []do.Model
 }
@@ -521,53 +570,6 @@
 			"ServesBatch":        region.ServesBatch,
 			"ServesInference":    region.ServesInference,
 			"StreamInferenceUrl": region.StreamInferenceUrl,
-=======
-type OpenAiApiKey struct {
-	OpenAiApiKeys do.OpenAiApiKeys
-}
-
-var _ Displayable = &OpenAiApiKey{}
-
-func (o *OpenAiApiKey) JSON(out io.Writer) error {
-	return writeJSON(o.OpenAiApiKeys, out)
-}
-
-func (o *OpenAiApiKey) Cols() []string {
-	return []string{
-		"Name",
-		"UUID",
-		"CreatedAt",
-		"CreatedBy",
-		"UpdatedAt",
-		"DeletedAt",
-	}
-}
-
-func (o *OpenAiApiKey) ColMap() map[string]string {
-	return map[string]string{
-		"Name":      "Name",
-		"UUID":      "UUID",
-		"CreatedAt": "Created At",
-		"CreatedBy": "Created By",
-		"UpdatedAt": "Updated At",
-		"DeletedAt": "Deleted At",
-	}
-}
-
-func (o *OpenAiApiKey) KV() []map[string]any {
-	if o == nil || o.OpenAiApiKeys == nil {
-		return []map[string]any{}
-	}
-	out := make([]map[string]any, 0, len(o.OpenAiApiKeys))
-	for _, key := range o.OpenAiApiKeys {
-		out = append(out, map[string]any{
-			"Name":      key.Name,
-			"UUID":      key.Uuid,
-			"CreatedAt": key.CreatedAt,
-			"CreatedBy": key.CreatedBy,
-			"UpdatedAt": key.UpdatedAt,
-			"DeletedAt": key.DeletedAt,
->>>>>>> aff586fb
 		})
 	}
 	return out
