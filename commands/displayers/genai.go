package displayers

import (
	"io"

	"github.com/digitalocean/doctl/do"
)

type Agent struct {
	Agents do.Agents
}
type ApiKeyInfo struct {
	ApiKeyInfo do.ApiKeys
}

type AgentVersion struct {
	AgentVersions do.AgentVersions
}

var _ Displayable = &Agent{}

func (v *Agent) JSON(out io.Writer) error {
	return writeJSON(v.Agents, out)
}

func (a *Agent) Cols() []string {
	return []string{
		"Id",
		"Name",
		"Region",
		"Project-id",
		"Model-id",
		"CreatedAt",
		"UserId",
	}
}

func (a *Agent) ColMap() map[string]string {
	return map[string]string{
		"Id":         "ID",
		"Name":       "Name",
		"Region":     "Region",
		"Project-id": "Project ID",
		"Model-id":   "Model ID",
		"CreatedAt":  "Created At",
		"UserId":     "User ID",
	}
}

func (a *Agent) KV() []map[string]any {
	if a == nil || a.Agents == nil {
		return []map[string]any{}
	}
	out := make([]map[string]any, 0, len(a.Agents))
	for _, agent := range a.Agents {
		modelID := ""
		if agent.Model != nil {
			modelID = agent.Model.Uuid
		}
		out = append(out, map[string]any{
			"Id":         agent.Uuid,
			"Name":       agent.Name,
			"Region":     agent.Region,
			"Project-id": agent.ProjectId,
			"Model-id":   modelID,
			"CreatedAt":  agent.CreatedAt,
			"UserId":     agent.UserId,
		})
	}
	return out
}

type KnowledgeBase struct {
	KnowledgeBases do.KnowledgeBases
}

var _ Displayable = &KnowledgeBase{}

func (v *KnowledgeBase) JSON(out io.Writer) error {
	return writeJSON(v.KnowledgeBases, out)
}

func (v *KnowledgeBase) ColMap() map[string]string {
	return map[string]string{
		"AddedToAgentAt":     "Added To Agent At",
		"CreatedAt":          "Created At",
		"DatabaseId":         "Database Id",
		"EmbeddingModelUuid": "Embedding Model Uuid",
		"IsPublic":           "Is Public",
		"LastIndexingJob":    "Last Indexing Job",
		"Name":               "Name",
		"Region":             "Region",
		"ProjectId":          "Project Id",
		"Tags":               "Tags",
		"UpdatedAt":          "Updated At",
		"UserId":             "User Id",
		"UUID":               "UUID",
	}
}

func (v *KnowledgeBase) Cols() []string {
	return []string{
		"AddedToAgentAt",
		"CreatedAt",
		"DatabaseId",
		"IsPublic",
		"EmbeddingModelUuid",
		"LastIndexingJob",
		"Name",
		"Region",
		"ProjectId",
		"Tags",
		"UpdatedAt",
		"UserId",
		"UUID",
	}
}

func (v *KnowledgeBase) KV() []map[string]any {
	if v == nil || v.KnowledgeBases == nil {
		return []map[string]any{}
	}
	out := make([]map[string]any, 0, len(v.KnowledgeBases))

	for _, kb := range v.KnowledgeBases {
		o := map[string]any{
			"AddedToAgentAt":     kb.AddedToAgentAt,
			"CreatedAt":          kb.CreatedAt,
			"DatabaseId":         kb.DatabaseId,
			"EmbeddingModelUuid": kb.EmbeddingModelUuid,
			"IsPublic":           kb.IsPublic,
			"LastIndexingJob":    kb.LastIndexingJob,
			"Name":               kb.Name,
			"Region":             kb.Region,
			"ProjectId":          kb.ProjectId,
			"Tags":               kb.Tags,
			"UpdatedAt":          kb.UpdatedAt,
			"UserId":             kb.UserId,
			"UUID":               kb.Uuid,
		}
		out = append(out, o)
	}

	return out
}

type KnowledgeBaseDataSource struct {
	KnowledgeBaseDataSources do.KnowledgeBaseDataSources
}

var _ Displayable = &KnowledgeBaseDataSource{}

func (v *KnowledgeBaseDataSource) JSON(out io.Writer) error {
	return writeJSON(v.KnowledgeBaseDataSources, out)
}

func (v *KnowledgeBaseDataSource) ColMap() map[string]string {
	return map[string]string{
		"CreatedAt":            "Created At",
		"FileUploadDataSource": "File Upload Datasource",
		"LastIndexingJob":      "Last Indexing Job",
		"SpacesDataSource":     "Spaces Datasource",
		"UpdatedAt":            "Updated At",
		"UUID":                 "UUID",
		"WebCrawlerDataSource": "Web Crawler Datasource",
	}
}

func (v *KnowledgeBaseDataSource) Cols() []string {
	return []string{
		"CreatedAt",
		"FileUploadDataSource",
		"LastIndexingJob",
		"SpacesDataSource",
		"UpdatedAt",
		"UUID",
		"WebCrawlerDataSource",
	}
}

func (v *KnowledgeBaseDataSource) KV() []map[string]any {
	if v == nil || v.KnowledgeBaseDataSources == nil {
		return []map[string]any{}
	}
	out := make([]map[string]any, 0, len(v.KnowledgeBaseDataSources))

	for _, kb := range v.KnowledgeBaseDataSources {
		o := map[string]any{
			"CreatedAt":            kb.CreatedAt,
			"FileUploadDataSource": kb.FileUploadDataSource,
			"LastIndexingJob":      kb.LastIndexingJob,
			"SpacesDataSource":     kb.SpacesDataSource,
			"UpdatedAt":            kb.UpdatedAt,
			"UUID":                 kb.Uuid,
			"WebCrawlerDataSource": kb.WebCrawlerDataSource,
		}
		out = append(out, o)
	}

	return out
}

<<<<<<< HEAD
var _ Displayable = &ApiKeyInfo{}

func (v *ApiKeyInfo) JSON(out io.Writer) error {
	return writeJSON(v.ApiKeyInfo, out)
}

func (a *ApiKeyInfo) Cols() []string {
	return []string{
		"Id",
		"Name",
		"CreatedBy",
		"SecretKey",
		"DeletedAt",
		"CreatedAt",
	}
}

func (a *ApiKeyInfo) ColMap() map[string]string {
	return map[string]string{
		"Id":        "ID",
		"Name":      "Name",
		"SecretKey": "Secret Key",
		"CreatedBy": "Created By",
		"DeletedAt": "Deleted At",
		"CreatedAt": "Created At",
	}
}

func (a *ApiKeyInfo) KV() []map[string]any {
	if a == nil || a.ApiKeyInfo == nil {
		return []map[string]any{}
	}
	out := make([]map[string]any, 0, len(a.ApiKeyInfo))
	for _, apikey := range a.ApiKeyInfo {

		out = append(out, map[string]any{
			"Id":        apikey.Uuid,
			"Name":      apikey.Name,
			"SecretKey": apikey.SecretKey,
			"CreatedBy": apikey.CreatedBy,
			"CreatedAt": apikey.CreatedAt,
			"DeletedAt": apikey.DeletedAt,
=======
type FunctionRoute struct {
	Agent do.Agent
}

var _ Displayable = &FunctionRoute{}

func (f *FunctionRoute) JSON(out io.Writer) error {
	return writeJSON(f.Agent.Functions, out)
}

func (f *FunctionRoute) Cols() []string {
	return []string{
		"Uuid",
		"Name",
		"Description",
		"FaasName",
		"FaasNamespace",
		"CreatedAt",
		"UpdatedAt",
	}
}

func (f *FunctionRoute) ColMap() map[string]string {
	return map[string]string{
		"Uuid":          "UUID",
		"Name":          "Name",
		"Description":   "Description",
		"FaasName":      "FaaS Name",
		"FaasNamespace": "FaaS Namespace",
		"CreatedAt":     "Created At",
		"UpdatedAt":     "Updated At",
	}
}

func (f *FunctionRoute) KV() []map[string]any {
	if f.Agent.Functions == nil {
		return []map[string]any{}
	}

	out := make([]map[string]any, 0, len(f.Agent.Functions))
	for _, fn := range f.Agent.Functions {
		out = append(out, map[string]any{
			"Uuid":          fn.Uuid,
			"Name":          fn.Name,
			"Description":   fn.Description,
			"FaasName":      fn.FaasName,
			"FaasNamespace": fn.FaasNamespace,
			"CreatedAt":     fn.CreatedAt,
			"UpdatedAt":     fn.UpdatedAt,
>>>>>>> d08294da
		})
	}
	return out
}

<<<<<<< HEAD
var _ Displayable = &AgentVersion{}

func (v *AgentVersion) JSON(out io.Writer) error {
	return writeJSON(v.AgentVersions, out)
}

func (a *AgentVersion) Cols() []string {
	return []string{
		"AgentUuid",
		"CanRollback",
		"CreatedAt",
		"CreatedByEmail",
		"CurrentlyApplied",
		"ID",
		"ModelName",
		"Name",
		"VersionHash",
	}
}

func (a *AgentVersion) ColMap() map[string]string {
	return map[string]string{
		"AgentUuid":        "Agent UUID",
		"CanRollback":      "Can Rollback",
		"CreatedAt":        "Created At",
		"CreatedByEmail":   "Created By Email",
		"CurrentlyApplied": "Currently Applied",
		"ID":               "ID",
		"ModelName":        "Model Name",
		"Name":             "Name",
		"VersionHash":      "Version Hash",
	}
}

func (a *AgentVersion) KV() []map[string]any {
	if a == nil || a.AgentVersions == nil {
		return []map[string]any{}
	}
	out := make([]map[string]any, 0, len(a.AgentVersions))
	for _, v := range a.AgentVersions {

		out = append(out, map[string]any{
			"AgentUuid":        v.AgentUuid,
			"CanRollback":      v.CanRollback,
			"CreatedAt":        v.CreatedAt,
			"CreatedByEmail":   v.CreatedByEmail,
			"CurrentlyApplied": v.CurrentlyApplied,
			"ID":               v.ID,
			"ModelName":        v.ModelName,
			"Name":             v.Name,
			"VersionHash":      v.VersionHash,
		})
	}
=======
type AgentRoute struct {
	AgentRouteResponses []do.AgentRouteResponse
}

var _ Displayable = &AgentRoute{}

func (a *AgentRoute) JSON(out io.Writer) error {
	return writeJSON(a.AgentRouteResponses, out)
}

func (a *AgentRoute) Cols() []string {
	return []string{
		"Id",
		"ParentAgentId",
		"ChildAgentId",
		"Rollback",
	}
}

func (a *AgentRoute) ColMap() map[string]string {
	return map[string]string{
		"Id":            "Id",
		"ParentAgentId": "Parent Agent Id",
		"ChildAgentId":  "Child Agent Id",
		"Rollback":      "Rollback",
	}
}

func (a *AgentRoute) KV() []map[string]any {
	if a == nil || a.AgentRouteResponses == nil {
		return []map[string]any{}
	}
	out := make([]map[string]any, 0, len(a.AgentRouteResponses))

	for _, response := range a.AgentRouteResponses {
		o := map[string]any{
			"Id":            response.UUID,
			"ParentAgentId": response.ParentAgentUuid,
			"ChildAgentId":  response.ChildAgentUuid,
			"Rollback":      response.Rollback,
		}
		out = append(out, o)
	}

>>>>>>> d08294da
	return out
}<|MERGE_RESOLUTION|>--- conflicted
+++ resolved
@@ -200,50 +200,6 @@
 	return out
 }
 
-<<<<<<< HEAD
-var _ Displayable = &ApiKeyInfo{}
-
-func (v *ApiKeyInfo) JSON(out io.Writer) error {
-	return writeJSON(v.ApiKeyInfo, out)
-}
-
-func (a *ApiKeyInfo) Cols() []string {
-	return []string{
-		"Id",
-		"Name",
-		"CreatedBy",
-		"SecretKey",
-		"DeletedAt",
-		"CreatedAt",
-	}
-}
-
-func (a *ApiKeyInfo) ColMap() map[string]string {
-	return map[string]string{
-		"Id":        "ID",
-		"Name":      "Name",
-		"SecretKey": "Secret Key",
-		"CreatedBy": "Created By",
-		"DeletedAt": "Deleted At",
-		"CreatedAt": "Created At",
-	}
-}
-
-func (a *ApiKeyInfo) KV() []map[string]any {
-	if a == nil || a.ApiKeyInfo == nil {
-		return []map[string]any{}
-	}
-	out := make([]map[string]any, 0, len(a.ApiKeyInfo))
-	for _, apikey := range a.ApiKeyInfo {
-
-		out = append(out, map[string]any{
-			"Id":        apikey.Uuid,
-			"Name":      apikey.Name,
-			"SecretKey": apikey.SecretKey,
-			"CreatedBy": apikey.CreatedBy,
-			"CreatedAt": apikey.CreatedAt,
-			"DeletedAt": apikey.DeletedAt,
-=======
 type FunctionRoute struct {
 	Agent do.Agent
 }
@@ -293,13 +249,105 @@
 			"FaasNamespace": fn.FaasNamespace,
 			"CreatedAt":     fn.CreatedAt,
 			"UpdatedAt":     fn.UpdatedAt,
->>>>>>> d08294da
 		})
 	}
 	return out
 }
 
-<<<<<<< HEAD
+type AgentRoute struct {
+	AgentRouteResponses []do.AgentRouteResponse
+}
+
+var _ Displayable = &AgentRoute{}
+
+func (a *AgentRoute) JSON(out io.Writer) error {
+	return writeJSON(a.AgentRouteResponses, out)
+}
+
+func (a *AgentRoute) Cols() []string {
+	return []string{
+		"Id",
+		"ParentAgentId",
+		"ChildAgentId",
+		"Rollback",
+	}
+}
+
+func (a *AgentRoute) ColMap() map[string]string {
+	return map[string]string{
+		"Id":            "Id",
+		"ParentAgentId": "Parent Agent Id",
+		"ChildAgentId":  "Child Agent Id",
+		"Rollback":      "Rollback",
+	}
+}
+
+func (a *AgentRoute) KV() []map[string]any {
+	if a == nil || a.AgentRouteResponses == nil {
+		return []map[string]any{}
+	}
+	out := make([]map[string]any, 0, len(a.AgentRouteResponses))
+
+	for _, response := range a.AgentRouteResponses {
+		o := map[string]any{
+			"Id":            response.UUID,
+			"ParentAgentId": response.ParentAgentUuid,
+			"ChildAgentId":  response.ChildAgentUuid,
+			"Rollback":      response.Rollback,
+		}
+		out = append(out, o)
+	}
+
+	return out
+}
+
+var _ Displayable = &ApiKeyInfo{}
+
+func (v *ApiKeyInfo) JSON(out io.Writer) error {
+	return writeJSON(v.ApiKeyInfo, out)
+}
+
+func (a *ApiKeyInfo) Cols() []string {
+	return []string{
+		"Id",
+		"Name",
+		"CreatedBy",
+		"SecretKey",
+		"DeletedAt",
+		"CreatedAt",
+	}
+}
+
+func (a *ApiKeyInfo) ColMap() map[string]string {
+	return map[string]string{
+		"Id":        "ID",
+		"Name":      "Name",
+		"SecretKey": "Secret Key",
+		"CreatedBy": "Created By",
+		"DeletedAt": "Deleted At",
+		"CreatedAt": "Created At",
+	}
+}
+
+func (a *ApiKeyInfo) KV() []map[string]any {
+	if a == nil || a.ApiKeyInfo == nil {
+		return []map[string]any{}
+	}
+	out := make([]map[string]any, 0, len(a.ApiKeyInfo))
+	for _, apikey := range a.ApiKeyInfo {
+
+		out = append(out, map[string]any{
+			"Id":        apikey.Uuid,
+			"Name":      apikey.Name,
+			"SecretKey": apikey.SecretKey,
+			"CreatedBy": apikey.CreatedBy,
+			"CreatedAt": apikey.CreatedAt,
+			"DeletedAt": apikey.DeletedAt,
+		})
+	}
+	return out
+}
+
 var _ Displayable = &AgentVersion{}
 
 func (v *AgentVersion) JSON(out io.Writer) error {
@@ -353,51 +401,5 @@
 			"VersionHash":      v.VersionHash,
 		})
 	}
-=======
-type AgentRoute struct {
-	AgentRouteResponses []do.AgentRouteResponse
-}
-
-var _ Displayable = &AgentRoute{}
-
-func (a *AgentRoute) JSON(out io.Writer) error {
-	return writeJSON(a.AgentRouteResponses, out)
-}
-
-func (a *AgentRoute) Cols() []string {
-	return []string{
-		"Id",
-		"ParentAgentId",
-		"ChildAgentId",
-		"Rollback",
-	}
-}
-
-func (a *AgentRoute) ColMap() map[string]string {
-	return map[string]string{
-		"Id":            "Id",
-		"ParentAgentId": "Parent Agent Id",
-		"ChildAgentId":  "Child Agent Id",
-		"Rollback":      "Rollback",
-	}
-}
-
-func (a *AgentRoute) KV() []map[string]any {
-	if a == nil || a.AgentRouteResponses == nil {
-		return []map[string]any{}
-	}
-	out := make([]map[string]any, 0, len(a.AgentRouteResponses))
-
-	for _, response := range a.AgentRouteResponses {
-		o := map[string]any{
-			"Id":            response.UUID,
-			"ParentAgentId": response.ParentAgentUuid,
-			"ChildAgentId":  response.ChildAgentUuid,
-			"Rollback":      response.Rollback,
-		}
-		out = append(out, o)
-	}
-
->>>>>>> d08294da
 	return out
 }