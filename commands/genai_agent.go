package commands

import (
	"fmt"

	"github.com/digitalocean/doctl"
	"github.com/digitalocean/doctl/commands/displayers"
	"github.com/digitalocean/doctl/do"
	"github.com/digitalocean/godo"
	"github.com/spf13/cobra"
)

// AgentCmd creates the agent command and its subcommands.
func AgentCmd() *Command {
	cmd := &Command{
		Command: &cobra.Command{
			Use:     "agent",
			Aliases: []string{"agents", "a"},
			Short:   "Display commands for working with GenAI agents",
			Long:    "The subcommands of `doctl genai agent` manage your GenAI agents.",
		},
	}

	// Add the agent route command as a subcommand to genai agent
<<<<<<< HEAD
	// cmd.AddCommand(AgentRouteCmd())
	// Add the function route command as a subcommand to genai agent
	cmd.AddCommand(FunctionRoute())
=======
	cmd.AddCommand(AgentRouteCmd())
>>>>>>> f9e745f1

	cmdAgentCreate := CmdBuilder(
		cmd,
		RunAgentCreate,
		"create <agent-name>...",
		"Creates a GenAI agent",
		"Creates a GenAI agent on your account. The command requires values for the "+"`"+"--name"+"`"+"`"+"--project-id"+"`"+"`"+"--model-id"+"`"+"`"+"--region"+"`"+", and "+"`"+"--instruction"+"`"+" flags.",
		Writer,
		aliasOpt("c"),
		displayerType(&displayers.Agent{}),
	)
	AddStringFlag(cmdAgentCreate, doctl.ArgAgentId, "", "", "The ID of the agent to create")
	AddStringFlag(cmdAgentCreate, doctl.ArgAgentName, "", "", "Agent name", requiredOpt())
	AddStringFlag(cmdAgentCreate, doctl.ArgAgentInstruction, "", "", "Agent instruction. Instructions help your agent to perform its job effectively.", requiredOpt())
	AddStringFlag(cmdAgentCreate, doctl.ArgAgentDescription, "", "", "Description of an agent")
	AddStringFlag(cmdAgentCreate, doctl.ArgModelId, "", "", "Model ID. Identifier for the foundation model.", requiredOpt())
	AddStringFlag(cmdAgentCreate, doctl.ArgProjectID, "", "", "UUID of the project to assign the Agent to", requiredOpt())
	AddStringFlag(cmdAgentCreate, doctl.ArgAgentRegion, "", "", `specifies the region to create an Agent in, such as tor1. Use the "doctl compute region list" command for a list of valid regions.`, requiredOpt())
	AddStringFlag(cmdAgentCreate, doctl.ArgAnthropicKeyId, "", "", "Anthropic Key ID")
	AddStringFlag(cmdAgentCreate, doctl.ArgKnowledgeBaseId, "", "", "Ids of the knowledge base(s) to attach to the agent")
	AddStringFlag(cmdAgentCreate, doctl.ArgOpenAIKeyId, "", "", "OpenAI API key ID to use with OpenAI models")
	AddStringFlag(cmdAgentCreate, doctl.ArgTags, "", "", "Applies a tag to the agent. ")
	cmdAgentCreate.Example = `The following example creates an agent: doctl genai agent create --name "My Agent" --project-id "12345678-1234-1234-1234-123456789012" --model-id "12345678-1234-1234-1234-123456789013" --region "tor1" --instruction "You are an agent who thinks deeply about the world"`

	AgentDetails := `
	- The Agent ID
	- The Agent name
	- The Agent's region
	- The Agent's model ID
	- The Agent's project ID
	- The Agent creation date, in ISO8601 combined date and time format
	- The ID of the user who created the agent`

	cmdAgentList := CmdBuilder(
		cmd,
		RunAgentList,
		"list",
		"List GenAI agents",
		"Retrieves a list of all the agents on your account, including the following information for each:"+AgentDetails,
		Writer,
		aliasOpt("ls"),
		displayerType(&displayers.Agent{}),
	)
	AddStringFlag(cmdAgentList, doctl.ArgAgentRegion, "", "", "Retrieves a list of Agents in a specified region")
	AddStringFlag(cmdAgentList, doctl.ArgTag, "", "", "Retrieves a list of Agents with a specified tag")
	cmdAgentList.Example = `The following example retrieves a list of all Agent in the ` + "`" + `tor1` + "`" + ` region: doctl genai agent list --region tor1`

	cmdAgentGet := CmdBuilder(
		cmd,
		RunAgentGet,
		"get <agent-id>",
		"Retrieve information about an agent",
		"Retrieves information about an agent, including:"+AgentDetails,
		Writer,
		aliasOpt("g"),
		displayerType(&displayers.Agent{}),
	)
	cmdAgentGet.Example = `The following example retrieves information about an agent: doctl genai agent get 12345678-1234-1234-1234-123456789012`

	cmdAgentUpdate := CmdBuilder(
		cmd,
		RunAgentUpdate,
		"update <agent-id>",
		"Updates a GenAI agent name and configuration",
		"Use this command to update the name and configuration of an agent.",
		Writer,
		aliasOpt("u"),
		displayerType(&displayers.Agent{}),
	)
	AddStringFlag(cmdAgentUpdate, doctl.ArgAgentName, "", "", "Agent name")
	AddStringFlag(cmdAgentUpdate, doctl.ArgAgentDescription, "", "", "Description of an agent")
	AddStringFlag(cmdAgentUpdate, doctl.ArgModelId, "", "", "Model ID. Identifier for the foundation model.")
	AddStringFlag(cmdAgentUpdate, doctl.ArgAgentInstruction, "", "", "Agent instruction. Instructions help your agent to perform its job effectively.")
	AddStringFlag(cmdAgentUpdate, doctl.ArgProjectID, "", "", "UUID of the project to assign the Agent to")
	AddStringFlag(cmdAgentUpdate, doctl.ArgAgentRegion, "", "", `specifies the region to create an Agent in, such as tor1. Use the "doctl compute region list" command for a list of valid regions.`)
	AddStringFlag(cmdAgentUpdate, doctl.ArgAnthropicKeyId, "", "", "Anthropic Key ID")
	AddStringFlag(cmdAgentUpdate, doctl.ArgOpenAIKeyId, "", "", "OpenAI API key ID to use with OpenAI models")
	AddIntFlag(cmdAgentUpdate, doctl.ArgK, "", 0, "specifies how many results should be considered from an attached knowledge base")
	AddIntFlag(cmdAgentUpdate, doctl.ArgMaxTokens, "", 0, "Specifies the maximum number of tokens the model can process in a single input or output, set as a number between 1 and 512. This determines the length of each response.")
	AddStringFlag(cmdAgentUpdate, doctl.ArgRetrievalMethod, "", "", "Specifies the method used to retrieve information. The options are 'RETRIEVAL_METHOD_UNKNOWN', 'RETRIEVAL_METHOD_REWRITE','RETRIEVAL_METHOD_STEP_BACK','RETRIEVAL_METHOD_SUB_QUERIES' and 'RETRIEVAL_METHOD_NONE'. The default is 'RETRIEVAL_METHOD_UNKNOWN'.")
	AddFloatFlag(cmdAgentUpdate, doctl.ArgTemperature, "", 0, "Specifies the temperature of the model. The temperature is a number between 0 and 1 that determines how creative or random the model's responses are. A lower temperature results in more predictable responses, while a higher temperature results in more creative responses.")
	AddFloatFlag(cmdAgentUpdate, doctl.ArgTopProbability, "", 0, "the cumulative probability threshold for word selection, specified as a number between 0 and 1. Higher values allow for more diverse outputs, while lower values ensure focused and coherent responses.")
	AddStringFlag(cmdAgentUpdate, doctl.ArgAgentId, "", "", "The ID of the agent to update")
	cmdAgentUpdate.Example = `The following example updates the name of an Agent with the ID ` +
		"`" + `12345678-1234-1234-1234-123456789012` + "`" + ` to ` + "`" + `new-name` + "`" +
		`: doctl genai agent update 12345678-1234-1234-1234-123456789012 --name "new-name"`

	cmdAgentDelete := CmdBuilder(
		cmd,
		RunAgentDelete,
		"delete <agent-id>",
		"Deletes a GenAI agent",
		"Deletes a GenAI agent by ID.",
		Writer,
		aliasOpt("d", "del", "rm"),
	)
	AddBoolFlag(cmdAgentDelete, doctl.ArgAgentForce, doctl.ArgShortForce, false, "Deletes the Agent without a confirmation prompt")
	cmdAgentDelete.Example = `The following example deletes an agent with the ID ` + "`" + `12345678-1234-1234-1234-123456789012` + "`" + `: doctl genai agent delete 12345678-1234-1234-1234-123456789012`

	cmdAgentUpdateVisibility := CmdBuilder(
		cmd,
		RunAgentUpdateVisibility,
		"update-visibility <agent-id>",
		"Update visibility of a GenAI agent",
		"Update the visibility of a GenAI agent.",
		Writer,
		aliasOpt("uv", "update-visibility", "update-vis"),
	)
	AddStringFlag(cmdAgentUpdateVisibility, "visibility", "", "", "Agent deployment visibility. Possible Options: `VISIBILITY_PLAYGROUND`, `VISIBILITY_PUBLIC`, `VISIBILITY_PRIVATE`. Default: `VISIBILITY_UNKNOWN`", requiredOpt())
	cmdAgentUpdateVisibility.Example = `The following example updates the visibility of an agent with the ID ` + "`" + `12345678-1234-1234-1234-123456789012` + "`" + ` to ` + "`" + `VISIBILITY_PUBLIC` + "`" + `: doctl genai agent update-visibility 12345678-1234-1234-1234-123456789012 --visibility 'VISIBILITY_PUBLIC'`

	return cmd
}

// RunAgentList lists all agents.
func RunAgentList(c *CmdConfig) error {
	region, _ := c.Doit.GetString(c.NS, "region")
	projectId, _ := c.Doit.GetString(c.NS, "project-id")
	tag, _ := c.Doit.GetString(c.NS, "tag")

	agents, err := c.GenAI().ListAgents()
	if err != nil {
		return err
	}

	filtered := make(do.Agents, 0, len(agents))
	for _, agent := range agents {
		if region != "" && agent.Agent.Region != region {
			continue
		}
		if projectId != "" && agent.Agent.ProjectId != projectId {
			continue
		}
		if tag != "" {
			found := false
			for _, t := range agent.Agent.Tags {
				if t == tag {
					found = true
					break
				}
			}
			if !found {
				continue
			}
		}
		filtered = append(filtered, agent)
	}
	return c.Display(&displayers.Agent{Agents: filtered})
}

// RunAgentCreate creates a new agent.
func RunAgentCreate(c *CmdConfig) error {
	name, err := c.Doit.GetString(c.NS, "name")
	if err != nil {
		return err
	}
	instruction, err := c.Doit.GetString(c.NS, "instruction")
	if err != nil {
		return err
	}
	region, err := c.Doit.GetString(c.NS, "region")
	if err != nil {
		return err
	}
	projectId, err := c.Doit.GetString(c.NS, "project-id")
	if err != nil {
		return err
	}
	modelId, err := c.Doit.GetString(c.NS, "model-id")
	if err != nil {
		return err
	}
	req := &godo.AgentCreateRequest{
		Name:        name,
		Instruction: instruction,
		Region:      region,
		ProjectId:   projectId,
		ModelUuid:   modelId,
	}
	agent, err := c.GenAI().CreateAgent(req)
	if err != nil {
		return err
	}
	return c.Display(&displayers.Agent{Agents: do.Agents{*agent}})
}

// RunAgentGet gets an agent by ID.
func RunAgentGet(c *CmdConfig) error {
	if len(c.Args) < 1 {
		return doctl.NewMissingArgsErr(c.NS)
	}
	agentID := c.Args[0]
	agent, err := c.GenAI().GetAgent(agentID)
	if err != nil {
		return err
	}
	return c.Display(&displayers.Agent{Agents: do.Agents{*agent}})
}

// RunAgentUpdate updates an agent by ID.
func RunAgentUpdate(c *CmdConfig) error {
	if len(c.Args) < 1 {
		return doctl.NewMissingArgsErr(c.NS)
	}
	agentID := c.Args[0]
	name, _ := c.Doit.GetString(c.NS, doctl.ArgAgentName)
	description, _ := c.Doit.GetString(c.NS, doctl.ArgAgentDescription)
	instruction, _ := c.Doit.GetString(c.NS, doctl.ArgAgentInstruction)
	k, _ := c.Doit.GetInt(c.NS, doctl.ArgK)
	maxTokens, _ := c.Doit.GetInt(c.NS, doctl.ArgMaxTokens)
	retrievalMethod, _ := c.Doit.GetString(c.NS, doctl.ArgRetrievalMethod)
	temperature, _ := c.Doit.GetFloat64(c.NS, doctl.ArgTemperature)
	top_p, _ := c.Doit.GetFloat64(c.NS, doctl.ArgTopProbability)
	anthropicKeyId, _ := c.Doit.GetString(c.NS, doctl.ArgAnthropicKeyId)
	openAIKeyId, _ := c.Doit.GetString(c.NS, doctl.ArgOpenAIKeyId)
	modelId, _ := c.Doit.GetString(c.NS, doctl.ArgModelId)
	projectId, _ := c.Doit.GetString(c.NS, doctl.ArgProjectID)
	tags, _ := c.Doit.GetStringSlice(c.NS, doctl.ArgTags)

	req := &godo.AgentUpdateRequest{
		Name:             name,
		Description:      description,
		Instruction:      instruction,
		K:                k,
		MaxTokens:        maxTokens,
		RetrievalMethod:  retrievalMethod,
		Temperature:      float64(temperature),
		TopP:             float64(top_p),
		AnthropicKeyUuid: anthropicKeyId,
		OpenAiKeyUuid:    openAIKeyId,
		ModelUuid:        modelId,
		ProjectId:        projectId,
		Tags:             tags,
	}
	agent, err := c.GenAI().UpdateAgent(agentID, req)
	if err != nil {
		return err
	}
	return c.Display(&displayers.Agent{Agents: do.Agents{*agent}})
}

// RunAgentDelete deletes an agent by ID.
func RunAgentDelete(c *CmdConfig) error {
	err := ensureOneArg(c)
	if err != nil {
		return err
	}
	agentID := c.Args[0]

	force, err := c.Doit.GetBool(c.NS, doctl.ArgAgentForce)
	if err != nil {
		return err
	}

	// Ask for confirmation unless --force is set
	if force || AskForConfirmDelete("Agent", 1) == nil {
		agents := c.GenAI()
		err := agents.DeleteAgent(agentID)
		if err != nil {
			return err
		}
		notice("Agent deleted successfully")
	} else {
		return fmt.Errorf("operation aborted")
	}

	return nil
}

// RunAgentUpdateVisibility updates the visibility of an agent by ID.
func RunAgentUpdateVisibility(c *CmdConfig) error {
	if len(c.Args) < 1 {
		return doctl.NewMissingArgsErr(c.NS)
	}
	agentID := c.Args[0]
	visibility, err := c.Doit.GetString(c.NS, "visibility")
	if err != nil {
		return err
	}
	req := &godo.AgentVisibilityUpdateRequest{
		Visibility: visibility,
	}
	agent, err := c.GenAI().UpdateAgentVisibility(agentID, req)
	if err != nil {
		return err
	}
	return c.Display(&displayers.Agent{Agents: do.Agents{*agent}})
}<|MERGE_RESOLUTION|>--- conflicted
+++ resolved
@@ -22,13 +22,10 @@
 	}
 
 	// Add the agent route command as a subcommand to genai agent
-<<<<<<< HEAD
-	// cmd.AddCommand(AgentRouteCmd())
+	cmd.AddCommand(AgentRouteCmd())
+
 	// Add the function route command as a subcommand to genai agent
 	cmd.AddCommand(FunctionRoute())
-=======
-	cmd.AddCommand(AgentRouteCmd())
->>>>>>> f9e745f1
 
 	cmdAgentCreate := CmdBuilder(
 		cmd,
