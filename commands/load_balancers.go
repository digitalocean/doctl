/*
Copyright 2018 The Doctl Authors All rights reserved.
Licensed under the Apache License, Version 2.0 (the "License");
you may not use this file except in compliance with the License.
You may obtain a copy of the License at
	http://www.apache.org/licenses/LICENSE-2.0
Unless required by applicable law or agreed to in writing, software
distributed under the License is distributed on an "AS IS" BASIS,
WITHOUT WARRANTIES OR CONDITIONS OF ANY KIND, either express or implied.
See the License for the specific language governing permissions and
limitations under the License.
*/

package commands

import (
	_ "embed"
	"fmt"
	"os"
	"reflect"
	"strconv"
	"strings"
	"time"

	"github.com/digitalocean/doctl"
	"github.com/digitalocean/doctl/commands/displayers"
	"github.com/digitalocean/doctl/do"
	"github.com/digitalocean/godo"
	"github.com/spf13/cobra"
)

var (
	//go:embed forwarding_detail.txt
	forwardingDetail string

	//go:embed lb_detail.txt
	lbDetail string
)

// LoadBalancer creates the load balancer command.
func LoadBalancer() *Command {
	cmd := &Command{
		Command: &cobra.Command{
			Use:     "load-balancer",
			Short:   "Display commands to manage load balancers",
			Aliases: []string{"lb"},
			Long: `The sub-commands of ` + "`" + `doctl compute load-balancer` + "`" + ` manage your load balancers.

With the load-balancer command, you can list, create, or delete load balancers, and manage their configuration details.`,
		},
	}

	forwardingRulesTxt := "A comma-separated list of key-value pairs representing forwarding rules, which define how traffic is routed, such as `entry_protocol:tcp,entry_port:3306,target_protocol:tcp,target_port:3306`."
	cmdLoadBalancerGet := CmdBuilder(cmd, RunLoadBalancerGet, "get <load-balancer-id>", "Retrieve a load balancer", "Retrieves information about a load balancer instance, including:\n\n"+lbDetail, Writer,
		aliasOpt("g"), displayerType(&displayers.LoadBalancer{}))
	cmdLoadBalancerGet.Example = `The following example retrieves information about a load balancer with the UUID ` + "`" + `f81d4fae-7dec-11d0-a765-00a0c91e6bf6` + "`" + `: doctl compute load-balancer get f81d4fae-7dec-11d0-a765-00a0c91e6bf6`

	cmdLoadBalancerCreate := CmdBuilder(cmd, RunLoadBalancerCreate, "create",
		"Create a new load balancer", "Creates a new load balancer on your account. Valid forwarding rules are:\n"+forwardingDetail, Writer, aliasOpt("c"))
	AddStringFlag(cmdLoadBalancerCreate, doctl.ArgLoadBalancerName, "", "",
		"The load balancer's name", requiredOpt())
	AddStringFlag(cmdLoadBalancerCreate, doctl.ArgRegionSlug, "", "",
		"The load balancer's region, for example: `nyc1`", requiredOpt())
	AddStringFlag(cmdLoadBalancerCreate, doctl.ArgSizeSlug, "", "",
		fmt.Sprintf("DEPRECATED. A slug indicating the load balancer's, size, for example: `lb-small`. This flag is not compatible with the `--size-unit` flag. You can only use one or the other."))
	AddIntFlag(cmdLoadBalancerCreate, doctl.ArgSizeUnit, "", 0,
		fmt.Sprintf("The number of nodes to add to the load balancer, for example: 3. This flag is not compatible with the `--size-unit` flag. You can only use one or the other."))
	AddStringFlag(cmdLoadBalancerCreate, doctl.ArgVPCUUID, "", "", "The UUID of the VPC to create the load balancer in. If not specified, the load balancer is placed in the default VPC for the region.")
	AddStringFlag(cmdLoadBalancerCreate, doctl.ArgLoadBalancerAlgorithm, "",
		"round_robin", "DEPRECATED. You can no longer specify an algorithm for load balancers.")
	AddBoolFlag(cmdLoadBalancerCreate, doctl.ArgRedirectHTTPToHTTPS, "", false,
		"Redirects HTTP requests to the load balancer on port 80 to HTTPS on port 443")
	AddBoolFlag(cmdLoadBalancerCreate, doctl.ArgEnableProxyProtocol, "", false,
		"Enables proxy protocol")
	AddBoolFlag(cmdLoadBalancerCreate, doctl.ArgEnableBackendKeepalive, "", false,
		"Enable keepalive connections to backend target Droplets")
	AddBoolFlag(cmdLoadBalancerCreate, doctl.ArgDisableLetsEncryptDNSRecords, "", false,
		"Disables automatic DNS record creation for Let's Encrypt certificates that are added to the load balancer")
	AddStringFlag(cmdLoadBalancerCreate, doctl.ArgTagName, "", "", "Assigns Droplets with the specified tag to the load balancer")
	AddStringSliceFlag(cmdLoadBalancerCreate, doctl.ArgDropletIDs, "", []string{},
		"A comma-separated list of Droplet IDs to add to the load balancer, for example: `386734086,191669331`")
	AddStringFlag(cmdLoadBalancerCreate, doctl.ArgStickySessions, "", "",
		"A comma-separated list of key-value pairs representing a list of active sessions, for example: `type:cookies, cookie_name:DO-LB, cookie_ttl_seconds:5`")
	AddStringFlag(cmdLoadBalancerCreate, doctl.ArgHealthCheck, "", "",
		"A comma-separated list of key-value pairs representing recent health check results, for example: `protocol:http,port:80,path:/index.html,check_interval_seconds:10,response_timeout_seconds:5,healthy_threshold:5,unhealthy_threshold:3`")
	AddStringFlag(cmdLoadBalancerCreate, doctl.ArgForwardingRules, "", "",
		forwardingRulesTxt, requiredOpt())
	AddBoolFlag(cmdLoadBalancerCreate, doctl.ArgCommandWait, "", false, "Instructs the terminal to wait for the command to complete before returning access to the user")
	AddStringFlag(cmdLoadBalancerCreate, doctl.ArgProjectID, "", "", "Specifies which project to associate the load balancer with. If you do not specify a project, the load balancer is placed in your default project.")
	AddIntFlag(cmdLoadBalancerCreate, doctl.ArgHTTPIdleTimeoutSeconds, "", 0, "HTTP idle timeout that configures the idle timeout for HTTP connections on the load balancer")
	AddStringSliceFlag(cmdLoadBalancerCreate, doctl.ArgAllowList, "", []string{},
		"A comma-separated list of ALLOW rules for the load balancer,for example: `ip:203.0.113.10,cidr:192.0.2.0/24`")
	AddStringSliceFlag(cmdLoadBalancerCreate, doctl.ArgDenyList, "", []string{},
		"A comma-separated list of DENY rules for the load balancer, for example: `ip:203.0.113.10,cidr:192.0.2.0/24`")
	cmdLoadBalancerCreate.Flags().MarkHidden(doctl.ArgLoadBalancerType)
	cmdLoadBalancerCreate.Example = `The following example creates a load balancer named ` + "`" + `example-lb` + "`" + ` in the ` + "`" + `nyc1` + "`" + ` region with a forwarding rule that routes traffic from port 80 to port 8080 on the Droplets behind the load balancer. The command also adds two Droplets to the load balancer's backend pool: doctl compute load-balancer create --name example-lb --region nyc1 --forwarding-rules entry_protocol:TCP,entry_port:80,target_protocol:TCP,target_port:8080 --droplet-ids 386734086,191669331`

	cmdRecordUpdate := CmdBuilder(cmd, RunLoadBalancerUpdate, "update <load-balancer-id>",
		"Update a load balancer's configuration", `Updates the configuration of a specified load balancer. Using all applicable flags, the command should contain a full representation of the load balancer including existing attributes, such as the load balancer's name, region, forwarding rules, and Droplet IDs. Any attribute that is not provided is reset to its default value.`, Writer, aliasOpt("u"))
	AddStringFlag(cmdRecordUpdate, doctl.ArgLoadBalancerName, "", "",
		"The load balancer's name")
	AddStringFlag(cmdRecordUpdate, doctl.ArgRegionSlug, "", "",
		"The load balancer's region, for example: `nyc1`")
	AddStringFlag(cmdRecordUpdate, doctl.ArgSizeSlug, "", "",
		fmt.Sprintf("DEPRECATED. A slug indicating the load balancer's, size, for example: `lb-small`. This flag is not compatible with the `--size-unit` flag. You can only use one or the other."))
	AddIntFlag(cmdRecordUpdate, doctl.ArgSizeUnit, "", 0,
		fmt.Sprintf("The number of nodes to add to the load balancer, for example: 3. This flag is not compatible with the `--size-unit` flag. You can only use one or the other"))
	AddStringFlag(cmdRecordUpdate, doctl.ArgVPCUUID, "", "", "The UUID of the VPC to create the load balancer in")
	AddStringFlag(cmdRecordUpdate, doctl.ArgLoadBalancerAlgorithm, "",
		"round_robin", "DEPRECATED. You can no longer specify an algorithm for load balancers.")
	AddBoolFlag(cmdRecordUpdate, doctl.ArgRedirectHTTPToHTTPS, "", false,
		"Redirects HTTP requests to the load balancer on port 80 to HTTPS on port 443")
	AddBoolFlag(cmdRecordUpdate, doctl.ArgEnableProxyProtocol, "", false,
		"Enables proxy protocol")
	AddBoolFlag(cmdRecordUpdate, doctl.ArgEnableBackendKeepalive, "", false,
		"Enables keepalive connections to backend target Droplets")
	AddStringFlag(cmdRecordUpdate, doctl.ArgTagName, "", "", "Assigns Droplets with the specified tag to the load balancer")
	AddStringSliceFlag(cmdRecordUpdate, doctl.ArgDropletIDs, "", []string{},
		"A comma-separated list of Droplet IDs to add to the load balancer's pool, for example: `386734086,191669331`")
	AddStringFlag(cmdRecordUpdate, doctl.ArgStickySessions, "", "",
		"A comma-separated list of key-value pairs representing a list of active sessions, for example: `type:cookies, cookie_name:DO-LB, cookie_ttl_seconds:5`")
	AddStringFlag(cmdRecordUpdate, doctl.ArgHealthCheck, "", "",
		"A comma-separated list of key-value pairs representing recent health check results, for example: `protocol:http, port:80, path:/index.html, check_interval_seconds:10, response_timeout_seconds:5, healthy_threshold:5, unhealthy_threshold:3`")
	AddStringFlag(cmdRecordUpdate, doctl.ArgForwardingRules, "", "", forwardingRulesTxt)
	AddBoolFlag(cmdRecordUpdate, doctl.ArgDisableLetsEncryptDNSRecords, "", false,
		"Disable automatic DNS record creation for Let's Encrypt certificates that are added to the load balancer")
	AddStringFlag(cmdRecordUpdate, doctl.ArgProjectID, "", "",
<<<<<<< HEAD
		"Specifies which project to associate the load balancer with. If you do not specify a project, the load balancer is placed in your default project.")
	AddStringSliceFlag(cmdRecordUpdate, doctl.ArgAllowList, "", []string{},
		"A comma-separated list of ALLOW rules for the load balancer, for example: `ip:1.2.3.4,cidr:1.2.0.0/16`")
	AddStringSliceFlag(cmdRecordUpdate, doctl.ArgDenyList, "", []string{},
		"A comma-separated list of DENY rules for the load balancer, for example: `ip:203.0.113.10,cidr:192.0.2.0/24`")
	cmdRecordUpdate.Example = `The following example updates the load balancer with the UUID ` + "`" + `f81d4fae-7dec-11d0-a765-00a0c91e6bf6` + "`" + ` to have the name ` + "`" + `example-lb` + "`" + ` and to add the Droplet with the ID ` + "`" + `386734086` + "`" + ` to the load balancer's pool: doctl compute load-balancer update f81d4fae-7dec-11d0-a765-00a0c91e6bf6 --name example-lb --droplet-ids 386734086`
=======
		"Indicates which project to associate the Load Balancer with. If not specified, the Load Balancer will be placed in your default project.")
	AddStringSliceFlag(cmdRecordUpdate, doctl.ArgAllowList, "", nil,
		"A comma-separated list of ALLOW rules for the load balancer, e.g.: `ip:1.2.3.4,cidr:1.2.0.0/16`")
	AddStringSliceFlag(cmdRecordUpdate, doctl.ArgDenyList, "", nil,
		"A comma-separated list of DENY rules for the load balancer, e.g.: `ip:1.2.3.4,cidr:1.2.0.0/16`")
>>>>>>> 616cf2b9

	cmdLoadBalancerList := CmdBuilder(cmd, RunLoadBalancerList, "list", "List load balancers", "Retrieves a list of the load balancers on your account, including the following information for each:\n\n"+lbDetail, Writer,
		aliasOpt("ls"), displayerType(&displayers.LoadBalancer{}))
	cmdLoadBalancerList.Example = `The following example lists all of the load balancers on your account and used the ` + "`" + `--format` + "`" + ` flag to return only each load balancer's ID, IP address, and status: doctl compute load-balancer list --format "ID,IP,Status"`

	cmdRunRecordDelete := CmdBuilder(cmd, RunLoadBalancerDelete, "delete <load-balancer-id>",
		"Permanently delete a load balancer", `Permanently deletes the specified load balancer and disassociates any Droplets assigned to it. This is irreversible.`, Writer, aliasOpt("d", "rm"))
	AddBoolFlag(cmdRunRecordDelete, doctl.ArgForce, doctl.ArgShortForce, false,
		"Deletes the load balancer without a confirmation prompt")
	cmdRunRecordDelete.Example = `The following example deletes the load balancer with the UUID ` + "`" + `f81d4fae-7dec-11d0-a765-00a0c91e6bf6` + "`" + `: doctl compute load-balancer delete f81d4fae-7dec-11d0-a765-00a0c91e6bf6`

	cmdAddDroplets := CmdBuilder(cmd, RunLoadBalancerAddDroplets, "add-droplets <load-balancer-id>",
		"Add Droplets to a load balancer", `Adds Droplets to a load balancer's backend pool.`, Writer)
	AddStringSliceFlag(cmdAddDroplets, doctl.ArgDropletIDs, "", []string{},
		"A comma-separated list of Droplet IDs to add to the load balancer, for example: `386734086,191669331`")
	cmdAddDroplets.Example = `The following example adds the Droplets with the IDs ` + "`" + `386734086` + "`" + ` and ` + "`" + `191669331` + "`" + ` to a load balancer with the UUID ` + "`" + `f81d4fae-7dec-11d0-a765-00a0c91e6bf6` + "`" + `: doctl compute load-balancer add-droplets f81d4fae-7dec-11d0-a765-00a0c91e6bf6 --droplet-ids 386734086,191669331`

	cmdRemoveDroplets := CmdBuilder(cmd, RunLoadBalancerRemoveDroplets,
		"remove-droplets <id>", "Remove Droplets from a load balancer", `Removes Droplets from a load balancer. This command does not destroy any Droplets.`, Writer)
	AddStringSliceFlag(cmdRemoveDroplets, doctl.ArgDropletIDs, "", []string{},
		"A comma-separated list of IDs of Droplets to remove from the load balancer, for example: `386734086,191669331`")
	cmdRemoveDroplets.Example = `The following example removes the Droplets with the IDs ` + "`" + `386734086` + "`" + ` and ` + "`" + `191669331` + "`" + ` from a load balancer with the UUID ` + "`" + `f81d4fae-7dec-11d0-a765-00a0c91e6bf6` + "`" + `: doctl compute load-balancer remove-droplets f81d4fae-7dec-11d0-a765-00a0c91e6bf6 --droplet-ids 386734086,191669331`

	cmdAddForwardingRules := CmdBuilder(cmd, RunLoadBalancerAddForwardingRules,
		"add-forwarding-rules <id>", "Add forwarding rules to a load balancer", "Adds forwarding rules to a load balancer, specified with the `--forwarding-rules` flag. Valid rules include:\n"+forwardingDetail, Writer)
	AddStringFlag(cmdAddForwardingRules, doctl.ArgForwardingRules, "", "", forwardingRulesTxt)
	cmdAddForwardingRules.Example = `The following example adds a forwarding rule that routes traffic from port 80 to port 8080 on the Droplets behind the load balancer: doctl compute load-balancer add-forwarding-rules f81d4fae-7dec-11d0-a765-00a0c91e6bf6 --forwarding-rules entry_protocol:TCP,entry_port:80,target_protocol:TCP,target_port:8080`

	cmdRemoveForwardingRules := CmdBuilder(cmd, RunLoadBalancerRemoveForwardingRules,
		"remove-forwarding-rules <id>", "Remove forwarding rules from a load balancer", "Removes forwarding rules from a load balancer, specified with the `--forwarding-rules` flag. Valid rules include:\n"+forwardingDetail, Writer)
	AddStringFlag(cmdRemoveForwardingRules, doctl.ArgForwardingRules, "", "", forwardingRulesTxt)

	cmdRemoveForwardingRules.Example = `The following example removes a forwarding rule that routes traffic from port 80 to port 8080 on the Droplets behind the load balancer: doctl compute load-balancer remove-forwarding-rules f81d4fae-7dec-11d0-a765-00a0c91e6bf6 --forwarding-rules entry_protocol:TCP,entry_port:80,target_protocol:TCP,target_port:8080`

	return cmd
}

// RunLoadBalancerGet retrieves an existing load balancer by its identifier.
func RunLoadBalancerGet(c *CmdConfig) error {
	err := ensureOneArg(c)
	if err != nil {
		return err
	}
	id := c.Args[0]

	lbs := c.LoadBalancers()
	lb, err := lbs.Get(id)
	if err != nil {
		return err
	}

	item := &displayers.LoadBalancer{LoadBalancers: do.LoadBalancers{*lb}}
	return c.Display(item)
}

// RunLoadBalancerList lists load balancers.
func RunLoadBalancerList(c *CmdConfig) error {
	lbs := c.LoadBalancers()
	list, err := lbs.List()
	if err != nil {
		return err
	}

	item := &displayers.LoadBalancer{LoadBalancers: list}
	return c.Display(item)
}

// RunLoadBalancerCreate creates a new load balancer with a given configuration.
func RunLoadBalancerCreate(c *CmdConfig) error {
	r := new(godo.LoadBalancerRequest)
	if err := buildRequestFromArgs(c, r); err != nil {
		return err
	}

	lbs := c.LoadBalancers()
	lb, err := lbs.Create(r)
	if err != nil {
		return err
	}

	wait, err := c.Doit.GetBool(c.NS, doctl.ArgCommandWait)
	if err != nil {
		return err
	}

	if wait {
		lbs := c.LoadBalancers()
		notice("Load balancer creation is in progress, waiting for load balancer to become active")

		err := waitForActiveLoadBalancer(lbs, lb.ID)
		if err != nil {
			return fmt.Errorf(
				"load balancer couldn't enter `active` state: %v",
				err,
			)
		}

		lb, _ = lbs.Get(lb.ID)
	}

	notice("Load balancer created")

	item := &displayers.LoadBalancer{LoadBalancers: do.LoadBalancers{*lb}}
	return c.Display(item)
}

// RunLoadBalancerUpdate updates an existing load balancer with new configuration.
func RunLoadBalancerUpdate(c *CmdConfig) error {
	if len(c.Args) == 0 {
		return doctl.NewMissingArgsErr(c.NS)
	}
	lbID := c.Args[0]

	r := new(godo.LoadBalancerRequest)
	if err := buildRequestFromArgs(c, r); err != nil {
		return err
	}

	lbs := c.LoadBalancers()
	lb, err := lbs.Update(lbID, r)
	if err != nil {
		return err
	}

	item := &displayers.LoadBalancer{LoadBalancers: do.LoadBalancers{*lb}}
	return c.Display(item)
}

// RunLoadBalancerDelete deletes a load balancer by its identifier.
func RunLoadBalancerDelete(c *CmdConfig) error {
	err := ensureOneArg(c)
	if err != nil {
		return err
	}
	lbID := c.Args[0]

	force, err := c.Doit.GetBool(c.NS, doctl.ArgForce)
	if err != nil {
		return err
	}

	if force || AskForConfirmDelete("load balancer", 1) == nil {
		lbs := c.LoadBalancers()
		if err := lbs.Delete(lbID); err != nil {
			return err
		}
	} else {
		return errOperationAborted
	}

	return nil
}

// RunLoadBalancerAddDroplets adds droplets to a load balancer.
func RunLoadBalancerAddDroplets(c *CmdConfig) error {
	err := ensureOneArg(c)
	if err != nil {
		return err
	}
	lbID := c.Args[0]

	dropletIDsList, err := c.Doit.GetStringSlice(c.NS, doctl.ArgDropletIDs)
	if err != nil {
		return err
	}

	dropletIDs, err := extractDropletIDs(dropletIDsList)
	if err != nil {
		return err
	}

	return c.LoadBalancers().AddDroplets(lbID, dropletIDs...)
}

// RunLoadBalancerRemoveDroplets removes droplets from a load balancer.
func RunLoadBalancerRemoveDroplets(c *CmdConfig) error {
	err := ensureOneArg(c)
	if err != nil {
		return err
	}
	lbID := c.Args[0]

	dropletIDsList, err := c.Doit.GetStringSlice(c.NS, doctl.ArgDropletIDs)
	if err != nil {
		return err
	}

	dropletIDs, err := extractDropletIDs(dropletIDsList)
	if err != nil {
		return err
	}

	return c.LoadBalancers().RemoveDroplets(lbID, dropletIDs...)
}

// RunLoadBalancerAddForwardingRules adds forwarding rules to a load balancer.
func RunLoadBalancerAddForwardingRules(c *CmdConfig) error {
	err := ensureOneArg(c)
	if err != nil {
		return err
	}
	lbID := c.Args[0]

	fra, err := c.Doit.GetString(c.NS, doctl.ArgForwardingRules)
	if err != nil {
		return err
	}

	forwardingRules, err := extractForwardingRules(fra)
	if err != nil {
		return err
	}

	return c.LoadBalancers().AddForwardingRules(lbID, forwardingRules...)
}

// RunLoadBalancerRemoveForwardingRules removes forwarding rules from a load balancer.
func RunLoadBalancerRemoveForwardingRules(c *CmdConfig) error {
	err := ensureOneArg(c)
	if err != nil {
		return err
	}
	lbID := c.Args[0]

	fra, err := c.Doit.GetString(c.NS, doctl.ArgForwardingRules)
	if err != nil {
		return err
	}

	forwardingRules, err := extractForwardingRules(fra)
	if err != nil {
		return err
	}

	return c.LoadBalancers().RemoveForwardingRules(lbID, forwardingRules...)
}

func extractForwardingRules(s string) (forwardingRules []godo.ForwardingRule, err error) {
	if len(s) == 0 {
		return forwardingRules, err
	}

	list := strings.Split(s, " ")

	for _, v := range list {
		forwardingRule := new(godo.ForwardingRule)
		if err := fillStructFromStringSliceArgs(forwardingRule, v); err != nil {
			return nil, err
		}

		forwardingRules = append(forwardingRules, *forwardingRule)
	}

	return forwardingRules, err
}

func fillStructFromStringSliceArgs(obj any, s string) error {
	if len(s) == 0 {
		return nil
	}

	kvs := strings.Split(s, ",")
	m := map[string]string{}

	for _, v := range kvs {
		p := strings.Split(v, ":")
		if len(p) == 2 {
			m[p[0]] = p[1]
		} else {
			return fmt.Errorf("Unexpected input value %v: must be a key:value pair", p)
		}
	}

	structValue := reflect.Indirect(reflect.ValueOf(obj))
	structType := structValue.Type()

	for i := 0; i < structType.NumField(); i++ {
		f := structValue.Field(i)
		jv := strings.Split(structType.Field(i).Tag.Get("json"), ",")[0]

		if val, exists := m[jv]; exists {
			switch f.Kind() {
			case reflect.Bool:
				if v, err := strconv.ParseBool(val); err == nil {
					f.Set(reflect.ValueOf(v))
				}
			case reflect.Int:
				if v, err := strconv.Atoi(val); err == nil {
					f.Set(reflect.ValueOf(v))
				}
			case reflect.String:
				f.Set(reflect.ValueOf(val))
			default:
				return fmt.Errorf("Unexpected type for struct field %v", val)
			}
		}
	}

	return nil
}

func buildRequestFromArgs(c *CmdConfig, r *godo.LoadBalancerRequest) error {
	name, err := c.Doit.GetString(c.NS, doctl.ArgLoadBalancerName)
	if err != nil {
		return err
	}
	r.Name = name

	region, err := c.Doit.GetString(c.NS, doctl.ArgRegionSlug)
	if err != nil {
		return err
	}
	r.Region = region

	size, err := c.Doit.GetString(c.NS, doctl.ArgSizeSlug)
	if err != nil {
		return err
	}
	r.SizeSlug = size

	sizeUnit, err := c.Doit.GetInt(c.NS, doctl.ArgSizeUnit)
	if err != nil {
		return err
	}
	r.SizeUnit = uint32(sizeUnit)

	lbType, err := c.Doit.GetString(c.NS, doctl.ArgLoadBalancerType)
	if err != nil {
		return err
	}
	r.Type = strings.ToUpper(lbType)

	algorithm, err := c.Doit.GetString(c.NS, doctl.ArgLoadBalancerAlgorithm)
	if err != nil {
		return err
	}
	r.Algorithm = algorithm

	tag, err := c.Doit.GetString(c.NS, doctl.ArgTagName)
	if err != nil {
		return err
	}
	r.Tag = tag

	vpcUUID, err := c.Doit.GetString(c.NS, doctl.ArgVPCUUID)
	if err != nil {
		return err
	}
	r.VPCUUID = vpcUUID

	redirectHTTPToHTTPS, err := c.Doit.GetBool(c.NS, doctl.ArgRedirectHTTPToHTTPS)
	if err != nil {
		return err
	}
	r.RedirectHttpToHttps = redirectHTTPToHTTPS

	enableProxyProtocol, err := c.Doit.GetBool(c.NS, doctl.ArgEnableProxyProtocol)
	if err != nil {
		return err
	}
	r.EnableProxyProtocol = enableProxyProtocol

	enableBackendKeepalive, err := c.Doit.GetBool(c.NS, doctl.ArgEnableBackendKeepalive)
	if err != nil {
		return err
	}
	r.EnableBackendKeepalive = enableBackendKeepalive

	disableLetsEncryptDNSRecords, err := c.Doit.GetBool(c.NS, doctl.ArgDisableLetsEncryptDNSRecords)
	if err != nil {
		return err
	}
	r.DisableLetsEncryptDNSRecords = &disableLetsEncryptDNSRecords

	dropletIDsList, err := c.Doit.GetStringSlice(c.NS, doctl.ArgDropletIDs)
	if err != nil {
		return err
	}

	dropletIDs, err := extractDropletIDs(dropletIDsList)
	if err != nil {
		return err
	}
	r.DropletIDs = dropletIDs

	ssa, err := c.Doit.GetString(c.NS, doctl.ArgStickySessions)
	if err != nil {
		return err
	}

	stickySession := new(godo.StickySessions)
	if err := fillStructFromStringSliceArgs(stickySession, ssa); err != nil {
		return err
	}
	r.StickySessions = stickySession

	hca, err := c.Doit.GetString(c.NS, doctl.ArgHealthCheck)
	if err != nil {
		return err
	}

	healthCheck := new(godo.HealthCheck)
	if err := fillStructFromStringSliceArgs(healthCheck, hca); err != nil {
		return err
	}
	r.HealthCheck = healthCheck

	fra, err := c.Doit.GetString(c.NS, doctl.ArgForwardingRules)
	if err != nil {
		return err
	}

	forwardingRules, err := extractForwardingRules(fra)
	if err != nil {
		return err
	}
	r.ForwardingRules = forwardingRules

	projectID, err := c.Doit.GetString(c.NS, doctl.ArgProjectID)
	if err != nil {
		return err
	}

	r.ProjectID = projectID

	httpIdleTimeout, err := c.Doit.GetInt(c.NS, doctl.ArgHTTPIdleTimeoutSeconds)
	if err != nil {
		return err
	}

	if httpIdleTimeout != 0 {
		t := uint64(httpIdleTimeout)
		r.HTTPIdleTimeoutSeconds = &t
	}

	allowRules, allowflagSet, err := c.Doit.GetStringSliceIsFlagSet(c.NS, doctl.ArgAllowList)
	if err != nil {
		return err
	}

	denyRules, denyFlagSet, err := c.Doit.GetStringSliceIsFlagSet(c.NS, doctl.ArgDenyList)
	if err != nil {
		return err
	}

	if allowflagSet || denyFlagSet {
		firewall := new(godo.LBFirewall)
		firewall.Allow = allowRules
		firewall.Deny = denyRules
		r.Firewall = firewall
	}

	return nil
}

func waitForActiveLoadBalancer(lbs do.LoadBalancersService, lbID string) error {
	const maxAttempts = 180
	const wantStatus = "active"
	const errStatus = "errored"
	attempts := 0
	printNewLineSet := false

	for i := 0; i < maxAttempts; i++ {
		if attempts != 0 {
			fmt.Fprint(os.Stderr, ".")
			if !printNewLineSet {
				printNewLineSet = true
				defer fmt.Fprintln(os.Stderr)
			}
		}

		lb, err := lbs.Get(lbID)
		if err != nil {
			return err
		}

		if lb.Status == errStatus {
			return fmt.Errorf(
				"load balancer (%s) entered status `errored`",
				lbID,
			)
		}

		if lb.Status == wantStatus {
			return nil
		}

		attempts++
		time.Sleep(10 * time.Second)
	}

	return fmt.Errorf(
		"timeout waiting for load balancer (%s) to become active",
		lbID,
	)
}<|MERGE_RESOLUTION|>--- conflicted
+++ resolved
@@ -125,21 +125,12 @@
 	AddBoolFlag(cmdRecordUpdate, doctl.ArgDisableLetsEncryptDNSRecords, "", false,
 		"Disable automatic DNS record creation for Let's Encrypt certificates that are added to the load balancer")
 	AddStringFlag(cmdRecordUpdate, doctl.ArgProjectID, "", "",
-<<<<<<< HEAD
 		"Specifies which project to associate the load balancer with. If you do not specify a project, the load balancer is placed in your default project.")
 	AddStringSliceFlag(cmdRecordUpdate, doctl.ArgAllowList, "", []string{},
 		"A comma-separated list of ALLOW rules for the load balancer, for example: `ip:1.2.3.4,cidr:1.2.0.0/16`")
 	AddStringSliceFlag(cmdRecordUpdate, doctl.ArgDenyList, "", []string{},
 		"A comma-separated list of DENY rules for the load balancer, for example: `ip:203.0.113.10,cidr:192.0.2.0/24`")
 	cmdRecordUpdate.Example = `The following example updates the load balancer with the UUID ` + "`" + `f81d4fae-7dec-11d0-a765-00a0c91e6bf6` + "`" + ` to have the name ` + "`" + `example-lb` + "`" + ` and to add the Droplet with the ID ` + "`" + `386734086` + "`" + ` to the load balancer's pool: doctl compute load-balancer update f81d4fae-7dec-11d0-a765-00a0c91e6bf6 --name example-lb --droplet-ids 386734086`
-=======
-		"Indicates which project to associate the Load Balancer with. If not specified, the Load Balancer will be placed in your default project.")
-	AddStringSliceFlag(cmdRecordUpdate, doctl.ArgAllowList, "", nil,
-		"A comma-separated list of ALLOW rules for the load balancer, e.g.: `ip:1.2.3.4,cidr:1.2.0.0/16`")
-	AddStringSliceFlag(cmdRecordUpdate, doctl.ArgDenyList, "", nil,
-		"A comma-separated list of DENY rules for the load balancer, e.g.: `ip:1.2.3.4,cidr:1.2.0.0/16`")
->>>>>>> 616cf2b9
-
 	cmdLoadBalancerList := CmdBuilder(cmd, RunLoadBalancerList, "list", "List load balancers", "Retrieves a list of the load balancers on your account, including the following information for each:\n\n"+lbDetail, Writer,
 		aliasOpt("ls"), displayerType(&displayers.LoadBalancer{}))
 	cmdLoadBalancerList.Example = `The following example lists all of the load balancers on your account and used the ` + "`" + `--format` + "`" + ` flag to return only each load balancer's ID, IP address, and status: doctl compute load-balancer list --format "ID,IP,Status"`
