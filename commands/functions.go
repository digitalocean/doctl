/*
Copyright 2018 The Doctl Authors All rights reserved.
Licensed under the Apache License, Version 2.0 (the "License");
you may not use this file except in compliance with the License.
You may obtain a copy of the License at
    http://www.apache.org/licenses/LICENSE-2.0
Unless required by applicable law or agreed to in writing, software
distributed under the License is distributed on an "AS IS" BASIS,
WITHOUT WARRANTIES OR CONDITIONS OF ANY KIND, either express or implied.
See the License for the specific language governing permissions and
limitations under the License.
*/

package commands

import (
	"encoding/base64"
	"encoding/json"
	"errors"
	"fmt"
	"os"
	"sort"
	"strings"

	"github.com/apache/openwhisk-client-go/whisk"
	"github.com/digitalocean/doctl"
	"github.com/digitalocean/doctl/commands/displayers"
	"github.com/digitalocean/doctl/do"
	"github.com/spf13/cobra"
)

// Functions generates the serverless 'functions' subtree for addition to the doctl command
func Functions() *Command {
	cmd := &Command{
		Command: &cobra.Command{
			Use:   "functions",
			Short: "Work with the functions in your namespace",
			Long: `The subcommands of ` + "`" + `doctl serverless functions` + "`" + ` operate on your functions namespace.
You are able to inspect and list these functions to know what is deployed.  You can also invoke functions to test them.`,
			Aliases: []string{"fn"},
		},
	}

	get := CmdBuilder(cmd, RunFunctionsGet, "get <functionName>", "Retrieves the deployed copy of a function (code or metadata)",
		`Use `+"`"+`doctl serverless functions get`+"`"+` to obtain the code or metadata of a deployed function.
This allows you to inspect the deployed copy and ascertain whether it corresponds to what
is in your functions project in the local file system.`,
		Writer)
	AddBoolFlag(get, "url", "r", false, "get function url")
	AddBoolFlag(get, "code", "", false, "show function code (only works if code is not a zip file)")
	AddStringFlag(get, "save-env", "E", "", "save environment variables to FILE as key-value pairs")
	AddStringFlag(get, "save-env-json", "J", "", "save environment variables to FILE as JSON")
	AddBoolFlag(get, "save", "", false, "save function code to file corresponding to the function name")
	AddStringFlag(get, "save-as", "", "", "file to save function code to")

	invoke := CmdBuilder(cmd, RunFunctionsInvoke, "invoke <functionName>", "Invokes a function",
		`Use `+"`"+`doctl serverless functions invoke`+"`"+` to invoke a function in your functions namespace.
You can provide inputs and inspect outputs.`,
		Writer)
	AddBoolFlag(invoke, "web", "", false, "Invoke as a web function, show result as web page")
	AddStringSliceFlag(invoke, "param", "p", []string{}, "parameter values in KEY:VALUE format, list allowed")
	AddStringFlag(invoke, "param-file", "P", "", "FILE containing parameter values in JSON format")
	AddBoolFlag(invoke, "full", "f", false, "wait for full activation record")
	AddBoolFlag(invoke, "no-wait", "n", false, "fire and forget (asynchronous invoke, does not wait for the result)")

	list := CmdBuilder(cmd, RunFunctionsList, "list [<packageName>]", "Lists the functions in your functions namespace",
		`Use `+"`"+`doctl serverless functions list`+"`"+` to list the functions in your functions namespace.`,
		Writer, aliasOpt("ls"), displayerType(&displayers.Functions{}))
	AddStringFlag(list, "limit", "l", "", "only return LIMIT number of functions (default 30, max 200)")
	AddStringFlag(list, "skip", "s", "", "exclude the first SKIP number of functions from the result")
	AddBoolFlag(list, "count", "", false, "show only the total number of functions")
	AddBoolFlag(list, "name-sort", "", false, "sort results by name")
	AddBoolFlag(list, "name", "n", false, "sort results by name")

	return cmd
}

// RunFunctionsGet supports the 'serverless functions get' command
func RunFunctionsGet(c *CmdConfig) error {
	err := ensureOneArg(c)
	if err != nil {
		return err
	}
	urlFlag, _ := c.Doit.GetBool(c.NS, flagURL)
	codeFlag, _ := c.Doit.GetBool(c.NS, flagCode)
	saveFlag, _ := c.Doit.GetBool(c.NS, flagSave)
	saveAsFlag, _ := c.Doit.GetString(c.NS, flagSaveAs)
	saveEnvFlag, _ := c.Doit.GetString(c.NS, flagSaveEnv)
	saveEnvJSONFlag, _ := c.Doit.GetString(c.NS, flagSaveEnvJSON)
	fetchCode := codeFlag || saveFlag || saveAsFlag != ""

	sls := c.Serverless()
	action, parms, err := sls.GetFunction(c.Args[0], fetchCode)
	if err != nil {
		return err
	}

	if urlFlag {
		host, err := sls.GetConnectedAPIHost()
		if err != nil {
			return err
		}
		_, err = fmt.Fprintln(c.Out, computeURL(action, host))
		return err
	}

	if saveFlag || saveAsFlag != "" {
		return doSaveFunctionCode(action, saveFlag, saveAsFlag)
	}

	if saveEnvFlag != "" || saveEnvJSONFlag != "" {
		return doSaveFunctionEnvironment(saveEnvFlag, saveEnvJSONFlag, parms)
	}

	if codeFlag {
		if !*action.Exec.Binary {
			_, err = fmt.Fprintln(c.Out, *action.Exec.Code)
			return err
		}
		return errors.New("Binary code cannot be displayed on the console")
	}

	output := do.ServerlessOutput{Entity: action}
	return c.PrintServerlessTextOutput(output)
}

// doSaveFunctionCode performs the save operations for code
func doSaveFunctionCode(action whisk.Action, save bool, saveAs string) error {
	var extension string // used only when save and !saveAs
	var data []byte
	if *action.Exec.Binary {
		extension = ".zip"
		decoded, err := base64.StdEncoding.DecodeString(*action.Exec.Code)
		if err != nil {
			return err
		}
		data = decoded
	} else {
		extension = fileExtensionForKind(action.Exec.Kind) // find equivalent
		data = []byte(*action.Exec.Code)
	}
	if save && saveAs == "" {
		saveAs = action.Name + extension
	}
	if saveAs != "" {
		err := os.WriteFile(saveAs, data, 0666)
		if err != nil {
			return err
		}
	}

	return nil
}

// doSaveFunctionEnvironment saves the environment variables for a function to file,
// either as key-value pairs or JSON.  Could do both if both are specified.
func doSaveFunctionEnvironment(saveEnv string, saveEnvJSON string, parms []do.FunctionParameter) error {
	keyVals := []string{}
	envMap := map[string]string{}
	for _, parm := range parms {
		if parm.Init {
			keyVal := parm.Key + "=" + parm.Value
			keyVals = append(keyVals, keyVal)
			envMap[parm.Key] = parm.Value
		}
	}

	if saveEnv != "" {
		data := []byte(strings.Join(keyVals, "\n"))
		err := os.WriteFile(saveEnv, data, 0666)
		if err != nil {
			return err
		}
	}

	if saveEnvJSON != "" {
		data, err := json.MarshalIndent(&envMap, "", "  ")
		if err != nil {
			return err
		}
		err = os.WriteFile(saveEnvJSON, data, 0666)
		if err != nil {
			return err
		}
	}

	return nil
}

// fileExtensionforKind finds the right file extension for a given runtime 'kind'.
// This code will require modification when the repertoire of runtimes is extended.
func fileExtensionForKind(kind string) string {
	lang := strings.Split(kind, ":")[0]
	switch strings.ToLower(lang) {
	case "go":
		return ".go"
	case "nodejs":
		return ".js"
	case "php":
		return ".php"
	case "python":
		return ".py"
	}
	return ""
}

// computeURL determines the URL string based on the action get output.
// Based on code in aio-cli-plugin-runtime, src/commands/runtime/action/get.js
func computeURL(action whisk.Action, host string) string {
	nameParts := strings.Split(action.Namespace, "/")
	namespace := nameParts[0]
	var packageName string
	if len(nameParts) > 1 {
		packageName = nameParts[1]
	}
	if action.WebAction() {
		if packageName == "" {
			packageName = "default"
		}
		return fmt.Sprintf("%s/api/v1/web/%s/%s/%s", host, namespace, packageName, action.Name)
	}
	if packageName != "" {
		packageName += "/"
	}
	return fmt.Sprintf("%s/api/v1/namespaces/%s/actions/%s%s", host, namespace, packageName, action.Name)
}

// RunFunctionsInvoke supports the 'serverless functions invoke' command
func RunFunctionsInvoke(c *CmdConfig) error {
	err := ensureOneArg(c)
	if err != nil {
		return err
	}
	paramFile, _ := c.Doit.GetString(c.NS, flagParamFile)
	paramFlags, _ := c.Doit.GetStringSlice(c.NS, flagParam)
	params, err := consolidateParams(paramFile, paramFlags)
	if err != nil {
		return err
	}
	web, _ := c.Doit.GetBool(c.NS, flagWeb)
	if web {
		var mapParams map[string]interface{} = nil
		if params != nil {
			p, ok := params.(map[string]interface{})
			if !ok {
				return fmt.Errorf("cannot invoke via web: parameters do not form a dictionary")
			}
			mapParams = p
		}
		return c.Serverless().InvokeFunctionViaWeb(c.Args[0], mapParams)
	}
	full, _ := c.Doit.GetBool(c.NS, flagFull)
	noWait, _ := c.Doit.GetBool(c.NS, flagNoWait)
	blocking := !noWait
	result := blocking && !full
	response, err := c.Serverless().InvokeFunction(c.Args[0], params, blocking, result)
	if err != nil {
		return err
	}
	output := do.ServerlessOutput{Entity: response}
	return c.PrintServerlessTextOutput(output)
}

// RunFunctionsList supports the 'serverless functions list' command
func RunFunctionsList(c *CmdConfig) error {
	argCount := len(c.Args)
	if argCount > 1 {
		return doctl.NewTooManyArgsErr(c.NS)
	}
	var pkg string
	if argCount == 1 {
		pkg = c.Args[0]
	}
	// Determine if '--count' is requested since we will use simple text output in that case.
	// Count is mutually exclusive with the global format flag.
	count, _ := c.Doit.GetBool(c.NS, flagCount)
	if count && c.Doit.IsSet("format") {
		return errors.New("the --count and --format flags are mutually exclusive")
	}
	// Retrieve other flags
	skip, _ := c.Doit.GetInt(c.NS, flagSkip)
	limit, _ := c.Doit.GetInt(c.NS, flagLimit)
	nameSort, _ := c.Doit.GetBool(c.NS, flagNameSort)
	nameName, _ := c.Doit.GetBool(c.NS, flagNameName)
	// Get information from backend
	list, err := c.Serverless().ListFunctions(pkg, skip, limit)
	if err != nil {
		return err
	}
	if count {
		plural := "s"
		are := "are"
		if len(list) == 1 {
			plural = ""
			are = "is"
		}
		fmt.Fprintf(c.Out, "There %s %d function%s in this namespace.\n", are, len(list), plural)
		return nil
	}
	if nameSort || nameName {
		sortFunctionList(list)
	}
<<<<<<< HEAD
	return c.Display(&displayers.Functions{Info: list})
}

// sortFunctionList performs a sort of a function list (by name)
func sortFunctionList(list []whisk.Action) {
	isLess := func(i, j int) bool {
		return list[i].Name < list[j].Name
=======
	var formatted []whisk.Action
	err = json.Unmarshal(rawOutput, &formatted)
	if err != nil {
		return err
>>>>>>> 0c91e245
	}
	sort.Slice(list, isLess)
}

// consolidateParams accepts parameters from a file, the command line, or both, and consolidates all
// such parameters into a simple dictionary.
func consolidateParams(paramFile string, params []string) (interface{}, error) {
	consolidated := map[string]interface{}{}
	if len(paramFile) > 0 {
		contents, err := os.ReadFile(paramFile)
		if err != nil {
			return nil, err
		}
		err = json.Unmarshal(contents, &consolidated)
		if err != nil {
			return nil, err
		}
	}
	for _, param := range params {
		parts := strings.Split(param, ":")
		if len(parts) < 2 {
			return nil, fmt.Errorf("values for --params must have KEY:VALUE form")
		}
		parts1 := strings.Join(parts[1:], ":")
		consolidated[parts[0]] = parts1
	}
	if len(consolidated) > 0 {
		return consolidated, nil
	}
	return nil, nil
}<|MERGE_RESOLUTION|>--- conflicted
+++ resolved
@@ -300,7 +300,6 @@
 	if nameSort || nameName {
 		sortFunctionList(list)
 	}
-<<<<<<< HEAD
 	return c.Display(&displayers.Functions{Info: list})
 }
 
@@ -308,12 +307,6 @@
 func sortFunctionList(list []whisk.Action) {
 	isLess := func(i, j int) bool {
 		return list[i].Name < list[j].Name
-=======
-	var formatted []whisk.Action
-	err = json.Unmarshal(rawOutput, &formatted)
-	if err != nil {
-		return err
->>>>>>> 0c91e245
 	}
 	sort.Slice(list, isLess)
 }
