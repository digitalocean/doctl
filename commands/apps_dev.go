package commands

import (
	"context"
	"encoding/json"
	"errors"
	"fmt"
	"io"
	"io/fs"
	"os"
	"os/signal"
	"path/filepath"
	"sync"

	"github.com/MakeNowJust/heredoc"
	"github.com/digitalocean/doctl"
	"github.com/digitalocean/doctl/commands/charm"
	"github.com/digitalocean/doctl/commands/charm/confirm"
	"github.com/digitalocean/doctl/commands/charm/list"
	"github.com/digitalocean/doctl/commands/charm/pager"
	"github.com/digitalocean/doctl/commands/charm/selection"
	"github.com/digitalocean/doctl/commands/charm/template"
	"github.com/digitalocean/doctl/commands/charm/text"
	"github.com/digitalocean/doctl/commands/charm/textbox"
	"github.com/digitalocean/doctl/do"
	"github.com/digitalocean/doctl/internal/apps/builder"
	"github.com/digitalocean/doctl/internal/apps/config"
	"github.com/digitalocean/doctl/internal/apps/workspace"
	"github.com/docker/docker/api/types"
	"github.com/docker/docker/pkg/jsonmessage"
	"github.com/muesli/termenv"

	"github.com/digitalocean/godo"
	"github.com/spf13/cobra"
)

const (
	// AppsDevDefaultEnvFile is the default env file path.
	AppsDevDefaultEnvFile     = ".env"
	appDevConfigFileNamespace = "dev"
)

// AppsDev creates the apps dev command subtree.
func AppsDev() *Command {
	cmd := &Command{
		Command: &cobra.Command{
			Use:     "dev",
			Aliases: []string{},
			Short:   "[BETA] Display commands for working with App Platform local development.",
			Long: heredoc.Docf(`
				[BETA] Display commands for working with App Platform local development.

				  To get started, run %s.`,
				"`doctl app dev build`",
			),
		},
	}

	cmd.AddCommand(AppsDevConfig())

	build := CmdBuilder(
		cmd,
		RunAppsDevBuild,
		"build [component name]",
		"Build an app component",
		heredoc.Docf(`
			[BETA] Build an app component locally.

			  The component name is optional unless running non-interactively.

			  All command line flags as optional. You may specify flags to be applied to the current build
			  or use the command %s to permanently configure default values.`,
			"`doctl app dev config`",
		),
		Writer,
		aliasOpt("b"),
	)
	build.DisableFlagsInUseLine = true

	AddStringFlag(
		build, doctl.ArgAppSpec,
		"", "",
		`An optional path to an app spec in JSON or YAML format. Default: .do/app.yaml.`,
	)

	AddStringFlag(
		build, doctl.ArgApp,
		"", "",
		"An optional existing app ID. If specified, the app spec will be fetched from the given app.",
	)

	AddStringFlag(
		build, doctl.ArgEnvFile,
		"", "",
		"An optional path to a .env file with overrides for values of app spec environment variables.",
	)

	AddBoolFlag(
		build, doctl.ArgNoCache,
		"", false,
		"Set to disable build caching.",
	)

	AddStringFlag(
		build, doctl.ArgBuildCommand,
		"", "",
		"An optional build command override for local development.",
	)

	AddDurationFlag(
		build, doctl.ArgTimeout,
		"", 0,
		`An optional timeout duration for the build. Valid time units are "s", "m", "h". Example: 15m30s`,
	)

	AddStringFlag(
		build, doctl.ArgRegistry,
		"", os.Getenv("APP_DEV_REGISTRY"),
		"An optional registry name to tag built container images with.",
	)

	return cmd
}

// RunAppsDevBuild builds an app component locally.
func RunAppsDevBuild(c *CmdConfig) error {
	ctx, cancel := context.WithCancel(context.Background())
	defer cancel()

	ws, err := appDevWorkspace(c)
	if err != nil {
		if errors.Is(err, workspace.ErrNoGitRepo) {
			cwd, err := os.Getwd()
			if err != nil {
				return err
			}
			template.Print(heredoc.Doc(`
				{{error (print crossmark " could not find git worktree.")}}

				local builds must be run within git repositories. doctl was run in {{muted .}}
				however this directory is not inside a git worktree.

				make sure you run doctl in the correct app directory where your source code is located.
			`), cwd)
			return ErrExitSilently
		}
		return fmt.Errorf("preparing workspace: %w", err)
	}

	template.Print("{{muted pointerRight}} current app dev workspace: {{muted .}}{{nl}}", ws.Context())

	if ws.Config.AppSpec == nil {
		err := appsDevBuildSpecRequired(ws, c.Apps())
		if err != nil {
			return err
		}
		if err := ws.Config.Load(); err != nil {
			return fmt.Errorf("reloading config: %w", err)
		}
	}

	var hasBuildableComponents bool
	_ = godo.ForEachAppSpecComponent(ws.Config.AppSpec, func(c godo.AppBuildableComponentSpec) error {
		hasBuildableComponents = true
		// Returning an error short-circuits the component iteration.
		// We just want to assert that atleast one buildable component spec exists.
		return fmt.Errorf("short-circuit")
	})
	if !hasBuildableComponents {
		return fmt.Errorf("the specified app spec does not contain any buildable components")
	}

	var componentName string
	if len(c.Args) >= 1 {
		componentName = c.Args[0]
	}
	if componentName == "" {
		var components []list.Item
		_ = godo.ForEachAppSpecComponent(ws.Config.AppSpec, func(c godo.AppBuildableComponentSpec) error {
			components = append(components, componentListItem{c})
			return nil
		})

		if len(components) == 1 {
			componentName = components[0].(componentListItem).spec.GetName()
		} else if len(components) > 1 && Interactive {
			list := list.New(components)
			list.Model().Title = "select a component"
			list.Model().SetStatusBarItemName("component", "components")
			selected, err := list.Select()
			if err != nil {
				return err
			}
			selectedComponent, ok := selected.(componentListItem)
			if !ok {
				return fmt.Errorf("unexpected item type %T", selectedComponent)
			}
			componentName = selectedComponent.spec.GetName()
		}
	}

	if componentName == "" {
		if !Interactive {
			return errors.New("component name is required when running non-interactively")
		}
		return errors.New("component is required")
	}

	component := ws.Config.Components[componentName]
	if component == nil {
		// TODO: add support for building without an app spec via app detection
		return fmt.Errorf("component %s does not exist in app spec", componentName)
	}
	componentSpec, ok := component.Spec.(godo.AppBuildableComponentSpec)
	if !ok {
		return fmt.Errorf("cannot build component %s", componentName)
	}

	if componentSpec.GetType() == godo.AppComponentTypeFunctions {
		template.Print(heredoc.Doc(`

			{{warning (print crossmark " functions builds are coming soon!")}}
			  please use {{highlight "doctl serverless deploy"}} to build functions in the meantime.

		`), nil)
		return fmt.Errorf("not supported")
	}

	if componentSpec.GetSourceDir() != "" {
		sd := componentSpec.GetSourceDir()
		stat, err := os.Stat(ws.Context(sd))
		if err != nil {
			if errors.Is(err, os.ErrNotExist) {
				return fmt.Errorf("source dir %s does not exist. please make sure you are running doctl in your app directory", sd)
			}
			return fmt.Errorf("checking source dir %s: %w", sd, err)
		}
		if !stat.IsDir() {
			return fmt.Errorf("invalid source dir %s: not a directory", sd)
		}
	}

	cli, err := c.Doit.GetDockerEngineClient()
	if err != nil {
		return err
	}

	err = appDevPrepareEnvironment(ctx, ws, cli, componentSpec)
	if err != nil {
		_, isSnap := os.LookupEnv("SNAP")
		if isSnap && errors.Is(err, fs.ErrPermission) {
			template.Buffered(
				textbox.New().Warning(),
				`Using the doctl Snap? Grant doctl access to Docker by running {{highlight "sudo snap connect doctl:app-dev-build docker:docker-daemon"}}`,
				nil,
			)
		}

		return fmt.Errorf("preparing build environment: %w", err)
	}

	if component.EnvFile != "" {
		template.Print(`{{success checkmark}} using envs from {{highlight .}}{{nl}}`, component.EnvFile)
	} else if Interactive && fileExists(ws.Context(AppsDevDefaultEnvFile)) {
		// TODO: persist env file path to dev config
		choice, err := confirm.New(
			template.String(`{{highlight .}} exists, use it for env var values?`, AppsDevDefaultEnvFile),
			confirm.WithDefaultChoice(confirm.No),
		).Prompt()
		if err != nil {
			return err
		}
		if choice == confirm.Yes {
			err := component.LoadEnvFile(ws.Context(AppsDevDefaultEnvFile))
			if err != nil {
				return fmt.Errorf("reading env file: %w", err)
			}
		}
	}

	if ws.Config.NoCache {
		template.Render(text.Warning, `{{pointerRight}} build caching disabled{{nl}}`, nil)
		err = ws.ClearCacheDir(ctx, componentName)
		if err != nil {
			return err
		}
	}
	err = ws.EnsureCacheDir(ctx, componentName)
	if err != nil {
		return err
	}

	if builder.IsCNBBuild(componentSpec) && ws.Config.CNBBuilderImage != "" {
		template.Render(text.Warning, `{{checkmark}} using custom builder image {{highlight .}}{{nl}}`, ws.Config.CNBBuilderImage)
	}

	// if Interactive {
	// 	choice, err := confirm.New(
	// 		"start build?",
	// 		confirm.WithDefaultChoice(confirm.Yes),
	// 		confirm.WithPersistPrompt(confirm.PersistPromptIfNo),
	// 	).Prompt()
	// 	if err != nil {
	// 		return err
	// 	}
	// 	if choice != confirm.Yes {
	// 		return fmt.Errorf("canceled")
	// 	}
	// }
	if ws.Config.Timeout > 0 {
		template.Render(text.Warning, `{{checkmark}} restricting maximum build duration to {{highlight (duration .)}}{{nl}}`, ws.Config.Timeout)
		var cancel context.CancelFunc
		ctx, cancel = context.WithTimeout(ctx, ws.Config.Timeout)
		defer cancel()
	}
	buildingComponentLine := template.String(
		`building {{lower (snakeToTitle .componentSpec.GetType)}} {{highlight .componentSpec.GetName}} {{muted (print "(" .appName ")")}}`,
		map[string]any{
			"componentSpec": componentSpec,
			"appName":       ws.Config.AppSpec.GetName(),
		},
	)
	template.Print(`{{success checkmark}} {{.}}{{nl 2}}`, buildingComponentLine)

	var (
		wg        sync.WaitGroup
		logWriter io.Writer

		// userCanceled indicates whether the context was canceled by user request
		userCanceled bool
	)
	if Interactive {
		logPager, err := pager.New(
			pager.WithTitle(buildingComponentLine),
			pager.WithTitleSpinner(true),
		)
		if err != nil {
			return fmt.Errorf("creating log pager: %w", err)
		}
		wg.Add(1)
		go func() {
			defer wg.Done()
			defer cancel()
			err := logPager.Start(ctx)
			if err != nil {
				if errors.Is(err, charm.ErrCanceled) {
					userCanceled = true
				} else {
					fmt.Fprintf(os.Stderr, "pager error: %v\n", err)
				}
			}
		}()
		logWriter = logPager
	} else {
		logWriter = os.Stdout
		// In interactive mode, the pager handles ctrl-c. Here, we handle it manually instead.
		c := make(chan os.Signal, 1)
		signal.Notify(c, os.Interrupt)
		go func() {
			for range c {
				if userCanceled {
					template.Print(
						`{{nl}}{{error (print crossmark " forcing unclean exit")}}{{nl}}`,
						nil,
					)
					os.Exit(1)
				}

				cancel()
				userCanceled = true
				template.Print(
					`{{nl}}{{error (print crossmark " got ctrl-c, cancelling. hit ctrl-c again to force exit.")}}{{nl}}`,
					nil,
				)
			}
		}()
	}

	var res builder.ComponentBuilderResult
	err = func() error {
		defer cancel()

		builder, err := c.componentBuilderFactory.NewComponentBuilder(cli, ws.Context(), ws.Config.AppSpec, builder.NewBuilderOpts{
			Component:               componentName,
			LocalCacheDir:           ws.CacheDir(componentName),
			NoCache:                 ws.Config.NoCache,
			Registry:                ws.Config.Registry,
			EnvOverride:             component.Envs,
			BuildCommandOverride:    component.BuildCommand,
			CNBBuilderImageOverride: ws.Config.CNBBuilderImage,
			LogWriter:               logWriter,
			Versioning:              builder.Versioning{CNB: ws.Config.App.GetBuildConfig().GetCNBVersioning()},
		})
		if err != nil {
			return err
		}
		res, err = builder.Build(ctx)
		if err != nil {
			_, isSnap := os.LookupEnv("SNAP")
			if isSnap && errors.Is(err, fs.ErrPermission) {
				template.Buffered(
					textbox.New().Warning().WithOutput(logWriter),
					`Using the doctl Snap? Grant doctl access to Docker by running {{highlight "sudo snap connect doctl:app-dev-build docker:docker-daemon"}}`,
					nil,
				)
			}

			return err
		}
		return nil
	}()
	// allow the pager to exit cleanly
	wg.Wait()

	if err != nil {
		if errors.Is(err, context.Canceled) && userCanceled {
			return fmt.Errorf("canceled")
		}

		return err
	} else if userCanceled {
		return fmt.Errorf("canceled")
	} else if res.ExitCode == 0 {
		var portEnv string
		var portArg string
		if componentSpec.GetType() == godo.AppComponentTypeService {
			svc := componentSpec.(*godo.AppServiceSpec)
			port := 8080
			if svc.HTTPPort != 0 {
				port = int(svc.HTTPPort)
			}
			portEnv = fmt.Sprintf("-e PORT=%d ", port)
			portArg = fmt.Sprintf("-p 8080:%d ", port)
		} else if componentSpec.GetType() == godo.AppComponentTypeStaticSite {
			// static site config is hard-coded in nginx to 8080 currently
			portArg = "-p 8080:8080 "
		}

		tmpl := `
				{{success checkmark}} successfully built {{success .component}} in {{highlight (duration .dur)}}
				{{success checkmark}} created container image {{success .img}}

				{{pointerRight}} push your image to a container registry using {{highlight "docker push"}}
				{{pointerRight}} or run it locally using {{highlight "docker run"}}; for example:

				   {{muted promptPrefix}} {{highlight (printf "docker run %s--rm %s%s" .port_env .port_arg .img)}}`

		if _, ok := componentSpec.(godo.AppRoutableComponentSpec); ok {
			tmpl += `

				then access your component at {{underline "http://localhost:8080"}}`
		}

		template.Buffered(
			textbox.New().Success(),
			heredoc.Doc(tmpl),
			map[string]any{
				"component": componentSpec.GetName(),
				"img":       res.Image,
				"dur":       res.BuildDuration,
				"port_arg":  portArg,
				"port_env":  portEnv,
			},
		)
	} else {
		template.Buffered(
			textbox.New().Error(),
			`{{error crossmark}} build container exited with code {{error .code}} after {{highlight (duration .dur)}}`,
			map[string]any{
				"code": res.ExitCode,
				"dur":  res.BuildDuration,
			},
		)
	}
	fmt.Print("\n")
	return nil
}

func fileExists(path ...string) bool {
	_, err := os.Stat(filepath.Join(path...))
	return err == nil
}

func appDevWorkspace(cmdConfig *CmdConfig) (*workspace.AppDev, error) {
	// The setting is nested under the "dev" namespace, i.e. dev.config.set.dev-config
	// This is needed to prevent a conflict with the base config setting.
	ns := fmt.Sprintf("%s.%s", appDevConfigFileNamespace, cmdConfig.NS)
	devConfigFilePath, err := cmdConfig.Doit.GetString(ns, doctl.ArgAppDevConfig)
	if err != nil {
		return nil, err
	}
	doctlConfig := config.DoctlConfigSource(cmdConfig.Doit, cmdConfig.NS)

	return workspace.NewAppDev(workspace.NewAppDevOpts{
		DevConfigFilePath: devConfigFilePath,
		DoctlConfig:       doctlConfig,
		AppsService:       cmdConfig.Apps(),
	})
}

// PrepareEnvironment pulls required images, validates permissions, etc. in preparation for a component build.
func appDevPrepareEnvironment(ctx context.Context, ws *workspace.AppDev, cli builder.DockerEngineClient, componentSpec godo.AppBuildableComponentSpec) error {
	template.Print("{{success checkmark}} preparing app dev environment{{nl}}", nil)
	var images []string

	_, isCNB := componentSpec.(godo.AppCNBBuildableComponentSpec)
	dockerComponentSpec, isDocker := componentSpec.(godo.AppDockerBuildableComponentSpec)

	if isCNB && (!isDocker || dockerComponentSpec.GetDockerfilePath() == "") {
		// CNB build
		if ws.Config.CNBBuilderImage != "" {
			images = append(images, ws.Config.CNBBuilderImage)
		} else {
			images = append(images, builder.CNBBuilderImage_Heroku18)
			images = append(images, builder.CNBBuilderImage_Heroku22)
		}

		// TODO: get stack run image from builder image md after we pull it, see below
<<<<<<< HEAD
		images = append(images, "digitaloceanapps/apps-run:heroku-18_db5978a")
		images = append(images, "digitaloceanapps/apps-run:heroku-22_d12075d")
=======
		images = append(images, "digitaloceanapps/apps-run:heroku-18_c047ec7")
		images = append(images, "digitaloceanapps/apps-run:heroku-22_f7a0bf0")
>>>>>>> 43eedfa5
	}

	if componentSpec.GetType() == godo.AppComponentTypeStaticSite {
		images = append(images, builder.StaticSiteNginxImage)
	}

	// TODO: ImageExists can be slow. Look into batch fetching all images at once.
	var toPull []string
	for _, ref := range images {
		exists, err := builder.ImageExists(ctx, cli, ref)
		if err != nil {
			return err
		}
		if !exists {
			toPull = append(toPull, ref)
		}
		// TODO pull if image might be stale
	}

	err := pullDockerImages(ctx, cli, toPull)
	if err != nil {
		return err
	}

	// TODO: get stack run image from builder image md
	// builderImage, err := builder.GetImage(ctx, cli, cnbBuilderImage)
	// if err != nil {
	// 	return err
	// }
	// builderImage.Labels["io.buildpacks.builder.metadata"]

	return nil
}

func pullDockerImages(ctx context.Context, cli builder.DockerEngineClient, images []string) error {
	for _, ref := range images {
		template.Print(`{{success checkmark}} pulling container image {{highlight .}}{{nl}}`, ref)

		r, err := cli.ImagePull(ctx, ref, types.ImagePullOptions{})
		if err != nil {
			return fmt.Errorf("pulling container image %s: %w", ref, err)
		}
		defer r.Close()

		dec := json.NewDecoder(r)
		for {
			var jm jsonmessage.JSONMessage
			err := dec.Decode(&jm)
			if err != nil {
				if errors.Is(err, io.EOF) {
					break
				}
				return err
			}

			if jm.Error != nil {
				return jm.Error
			}

			if jm.Aux != nil {
				continue
			}

			if jm.Progress != nil {
				// clear the current line
				termenv.ClearLine()
				fmt.Printf("%s%s",
					// move the cursor back to the beginning of the line
					"\r",
					// print the current bar
					charm.IndentString(2, text.Muted.S(jm.Progress.String())),
				)
			}
		}
		// clear the current line
		termenv.ClearLine()
		fmt.Printf("%s%s",
			// move the cursor back to the beginning of the line
			"\r",
			// overwrite the latest progress bar with a success message
			template.String(`{{success checkmark}} done{{nl}}`, nil),
		)
	}
	return nil
}

func appsDevBuildSpecRequired(ws *workspace.AppDev, appsService do.AppsService) error {
	template.Print(heredoc.Doc(`
		{{error (print crossmark " no app spec found.")}}
		  an app spec is required to start a local build. make sure doctl is run in the correct directory where your app code is.

		`,
	), nil)

	options := struct {
		BringAppSpec string
		LinkApp      string
		Chdir        string
	}{
		BringAppSpec: template.String(`i will place an app spec at {{highlight ".do/app.yaml"}}`, nil),
		LinkApp:      "i would like to link an app from my DigitalOcean cloud account and use its app spec",
		Chdir:        "i ran doctl in the wrong directory",
		// TODO: add support for app detection
		// DetectApp: "i'm in my app project directory, auto-detect an app spec for me",
	}
	sel := selection.New(
		[]string{options.BringAppSpec, options.LinkApp, options.Chdir},
		selection.WithFiltering(false),
	)
	opt, err := sel.Select()
	if err != nil {
		return err
	}
	fmt.Print("\n")

	switch opt {
	case options.BringAppSpec:
		template.Print(`place an app spec at {{highlight ".do/app.yaml"}} and re-run doctl.{{nl}}`, nil)
		return ErrExitSilently
	case options.Chdir:
		template.Print(`cd to the correct directory and re-run doctl.{{nl}}`, nil)
		return ErrExitSilently
	case options.LinkApp:
		app, err := appsDevSelectApp(appsService)
		if err != nil {
			return err
		}

		choice, err := confirm.New(
			template.String(
				`link app {{highlight .app.GetSpec.GetName}} to app dev workspace at {{highlight .context}}?`,
				map[string]any{
					"context": ws.Context(),
					"app":     app,
				},
			),
			confirm.WithDefaultChoice(confirm.Yes),
		).Prompt()
		if err != nil {
			return err
		}
		if choice != confirm.Yes {
			return fmt.Errorf("canceled")
		}

		template.Print("{{success checkmark}} linking app {{highlight .}} to dev workspace{{nl}}", app.GetSpec().GetName())

		if err := ws.Config.SetLinkedApp(app); err != nil {
			return fmt.Errorf("linking app: %w", err)
		}
		if err := ws.Config.Write(); err != nil {
			return fmt.Errorf("writing app link to config: %w", err)
		}
		return nil
	}

	return errors.New("unrecognized option")
}

func appsDevSelectApp(appsService do.AppsService) (*godo.App, error) {
	// TODO: consider updating the list component to accept an itemsFunc and displays its own loading screen
	template.Print(`listing apps on your account...`, nil)
	apps, err := appsService.List(false)
	if err != nil {
		return nil, fmt.Errorf("listing apps: %w", err)
	}
	// clear and reset the "listing apps..." line
	termenv.ClearLine()
	fmt.Print("\r")

	listItems := make([]appListItem, len(apps))
	for i, app := range apps {
		listItems[i] = appListItem{app}
	}
	ll := list.New(list.Items(listItems))
	ll.Model().Title = "select an app"
	ll.Model().SetStatusBarItemName("app", "apps")
	selected, err := ll.Select()
	if err != nil {
		return nil, err
	}
	return selected.(appListItem).App, nil
}<|MERGE_RESOLUTION|>--- conflicted
+++ resolved
@@ -516,13 +516,8 @@
 		}
 
 		// TODO: get stack run image from builder image md after we pull it, see below
-<<<<<<< HEAD
-		images = append(images, "digitaloceanapps/apps-run:heroku-18_db5978a")
+		images = append(images, "digitaloceanapps/apps-run:heroku-18_c047ec7")
 		images = append(images, "digitaloceanapps/apps-run:heroku-22_d12075d")
-=======
-		images = append(images, "digitaloceanapps/apps-run:heroku-18_c047ec7")
-		images = append(images, "digitaloceanapps/apps-run:heroku-22_f7a0bf0")
->>>>>>> 43eedfa5
 	}
 
 	if componentSpec.GetType() == godo.AppComponentTypeStaticSite {
