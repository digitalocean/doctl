/*
Copyright 2018 The Doctl Authors All rights reserved.
Licensed under the Apache License, Version 2.0 (the "License");
you may not use this file except in compliance with the License.
You may obtain a copy of the License at
    http://www.apache.org/licenses/LICENSE-2.0
Unless required by applicable law or agreed to in writing, software
distributed under the License is distributed on an "AS IS" BASIS,
WITHOUT WARRANTIES OR CONDITIONS OF ANY KIND, either express or implied.
See the License for the specific language governing permissions and
limitations under the License.
*/

package commands

import (
	"fmt"
	"strings"

	"github.com/digitalocean/doctl"
	"github.com/digitalocean/doctl/commands/displayers"
	"github.com/digitalocean/doctl/do"
	"github.com/digitalocean/godo"
	"github.com/spf13/cobra"
)

const (
	defaultDatabaseNodeSize  = "db-s-1vcpu-1gb"
	defaultDatabaseNodeCount = 1
	defaultDatabaseRegion    = "nyc1"
	defaultDatabaseEngine    = "pg"
	databaseListDetails      = `

This command requires the ID of a database cluster, which you can retrieve by calling:

	doctl databases list`
)

// Databases creates the databases command
func Databases() *Command {
	cmd := &Command{
		Command: &cobra.Command{
			Use:     "databases",
			Aliases: []string{"db", "dbs", "d", "database"},
			Short:   "Display commands that manage databases",
			Long:    `The commands under `+ "`" +`doctl databases`+ "`" +` are for managing your MySQL, Redis, and PostgreSQL database services.`,
		},
	}

	clusterDetails := `

- The database ID, in UUID format
- The name you gave the database cluster
- The database engine (e.g. `+ "`" +`redis`+ "`" +`, `+ "`" +`pg`+ "`" +`, `+ "`" +`mysql`+ "`" +`)
- The engine version (e.g. `+ "`" +`11`+ "`" +` for PostgreSQL version 11)
- The number of nodes in the database cluster
- The region the database cluster resides in (e.g. `+ "`" +`sfo2`+ "`" +`, `+ "`" +`nyc1`+ "`" +`)
- The current status of the database cluster (e.g. `+ "`" +`online`+ "`" +`)
- The size of the machine running the database instance (e.g. `+ "`" +`db-s-1vcpu-1gb`+ "`" +`)`

	CmdBuilderWithDocs(cmd, RunDatabaseList, "list", "List your database clusters", `This command lists the database clusters associated with your account. The following details are provided:`+clusterDetails, Writer, aliasOpt("ls"), displayerType(&displayers.Databases{}))
	CmdBuilderWithDocs(cmd, RunDatabaseGet, "get <database-id>", "Get details for a database cluster", `This command retrieves the following details about the specified database cluster: `+clusterDetails+`
- A connection string for the database cluster
- The date and time when the database cluster was created`+databaseListDetails, Writer, aliasOpt("g"), displayerType(&displayers.Databases{}))

	nodeSizeDetails := "The size of the nodes in the database cluster, e.g. `db-s-1vcpu-1gb`` for a 1 CPU, 1GB node"
	nodeNumberDetails := "The number of nodes in the database cluster. Valid values are are 1-3. In addition to the primary node, up to two standby nodes may be added for high availability."
	cmdDatabaseCreate := CmdBuilderWithDocs(cmd, RunDatabaseCreate, "create <name>", "Create a database cluster", `This command creates a database cluster with the specified name.

There are a number of flags that customize the configuration, all of which are optional. Without any flags set, a single-node, single-CPU PostgreSQL database cluster will be created.`, Writer,
		aliasOpt("c"))
	AddIntFlag(cmdDatabaseCreate, doctl.ArgDatabaseNumNodes, "", defaultDatabaseNodeCount, nodeNumberDetails)
	AddStringFlag(cmdDatabaseCreate, doctl.ArgRegionSlug, "", defaultDatabaseRegion, "The region where the database cluster will be created, e.g. `nyc1` or `sfo2`")
	AddStringFlag(cmdDatabaseCreate, doctl.ArgSizeSlug, "", defaultDatabaseNodeSize, nodeSizeDetails)
	AddStringFlag(cmdDatabaseCreate, doctl.ArgDatabaseEngine, "", defaultDatabaseEngine, "The database engine to be used for the cluster. Possible values are: `pg` for PostgreSQL, `mysql`, and `redis`.")
	AddStringFlag(cmdDatabaseCreate, doctl.ArgVersion, "", "", "The database engine version, e.g. 11 for PostgreSQL version 11")
	AddStringFlag(cmdDatabaseCreate, doctl.ArgPrivateNetworkUUID, "", "", "A UUID to use for private network connections")

	cmdDatabaseDelete := CmdBuilderWithDocs(cmd, RunDatabaseDelete, "delete <database-id>", "Delete a database cluster", `This command deletes the database cluster with the given ID.

To retrieve a list of your database clusters and their IDs, call `+ "`" +`doctl databases list`+ "`" +`.`, Writer,
		aliasOpt("rm"))
	AddBoolFlag(cmdDatabaseDelete, doctl.ArgForce, doctl.ArgShortForce, false, "Delete the database cluster without a confirmation prompt")

	CmdBuilderWithDocs(cmd, RunDatabaseConnectionGet, "connection <database-id>", "Retrieve connection details for a database cluster", `This command retrieves the following connection details for a database cluster:

- The connection string for the database cluster
- The default database name
- The fully-qualified domain name of the publicly-connectable host
- The port on which the database is listening for connections
- The default username
- The randomly-generated password for the default username
- A boolean indicating if the connection should be made over SSL

While these connection details will work, you may wish to use different connection details, such as the private hostname, a custom username, or a different database.`, Writer,
		aliasOpt("conn"), displayerType(&displayers.DatabaseConnection{}))

	CmdBuilderWithDocs(cmd, RunDatabaseBackupsList, "backups <database-id>", "List database cluster backups", `This command retrieves a list of backups created for the specified database cluster.

The list contains the size in GB, and the date and time the backup was taken.`, Writer,
		aliasOpt("bu"), displayerType(&displayers.DatabaseBackups{}))

	cmdDatabaseResize := CmdBuilderWithDocs(cmd, RunDatabaseResize, "resize <database-id>", "Resize a database cluster", `This command resizes the specified database cluster.

You must specify the size of the machines you wish to use as nodes as well as how many nodes you would like. For example:

	doctl databases resize ca9f591d-9999-5555-a0ef-1c02d1d1e352 --num-nodes 2 --size db-s-16vcpu-64gb`, Writer,
		aliasOpt("rs"))
	AddIntFlag(cmdDatabaseResize, doctl.ArgDatabaseNumNodes, "", 0, nodeNumberDetails, requiredOpt())
	AddStringFlag(cmdDatabaseResize, doctl.ArgSizeSlug, "", "", nodeSizeDetails, requiredOpt())

	cmdDatabaseMigrate := CmdBuilderWithDocs(cmd, RunDatabaseMigrate, "migrate <database-id>", "Migrate a database cluster to a new region", `This command migrates the specified database cluster to a new region`, Writer,
		aliasOpt("m"))
	AddStringFlag(cmdDatabaseMigrate, doctl.ArgRegionSlug, "", "", "The region to which the database cluster should be migrated, e.g. `sfo2` or `nyc3`.", requiredOpt())
	AddStringFlag(cmdDatabaseMigrate, doctl.ArgPrivateNetworkUUID, "", "", "A UUID to use for private network connections")

	cmd.AddCommand(databaseReplica())
	cmd.AddCommand(databaseMaintenanceWindow())
	cmd.AddCommand(databaseUser())
	cmd.AddCommand(databaseDB())
	cmd.AddCommand(databasePool())
	cmd.AddCommand(sqlMode())

	return cmd
}

// Clusters

// RunDatabaseList returns a list of database clusters.
func RunDatabaseList(c *CmdConfig) error {
	dbs, err := c.Databases().List()
	if err != nil {
		return err
	}

	return displayDatabases(c, true, dbs...)
}

// RunDatabaseGet returns an individual database cluster
func RunDatabaseGet(c *CmdConfig) error {
	if len(c.Args) == 0 {
		return doctl.NewMissingArgsErr(c.NS)
	}

	id := c.Args[0]
	db, err := c.Databases().Get(id)
	if err != nil {
		return err
	}

	return displayDatabases(c, false, *db)
}

// RunDatabaseCreate creates a database cluster
func RunDatabaseCreate(c *CmdConfig) error {
	if len(c.Args) == 0 {
		return doctl.NewMissingArgsErr(c.NS)
	}

	r, err := buildDatabaseCreateRequestFromArgs(c)
	if err != nil {
		return err
	}

	db, err := c.Databases().Create(r)
	if err != nil {
		return err
	}

	return displayDatabases(c, false, *db)
}

func buildDatabaseCreateRequestFromArgs(c *CmdConfig) (*godo.DatabaseCreateRequest, error) {
	r := &godo.DatabaseCreateRequest{Name: c.Args[0]}

	region, err := c.Doit.GetString(c.NS, doctl.ArgRegionSlug)
	if err != nil {
		return nil, err
	}
	r.Region = region

	numNodes, err := c.Doit.GetInt(c.NS, doctl.ArgDatabaseNumNodes)
	if err != nil {
		return nil, err
	}
	r.NumNodes = numNodes

	size, err := c.Doit.GetString(c.NS, doctl.ArgSizeSlug)
	if err != nil {
		return nil, err
	}
	r.SizeSlug = size

	engine, err := c.Doit.GetString(c.NS, doctl.ArgDatabaseEngine)
	if err != nil {
		return nil, err
	}
	r.EngineSlug = engine

	version, err := c.Doit.GetString(c.NS, doctl.ArgVersion)
	if err != nil {
		return nil, err
	}
	r.Version = version

	privateNetworkUUID, err := c.Doit.GetString(c.NS, doctl.ArgPrivateNetworkUUID)
	if err != nil {
		return nil, err
	}
	r.PrivateNetworkUUID = privateNetworkUUID

	return r, nil
}

// RunDatabaseDelete deletes a database cluster
func RunDatabaseDelete(c *CmdConfig) error {
	if len(c.Args) == 0 {
		return doctl.NewMissingArgsErr(c.NS)
	}

	force, err := c.Doit.GetBool(c.NS, doctl.ArgForce)
	if err != nil {
		return err
	}

	if force || AskForConfirm("Delete this database cluster?") == nil {
		id := c.Args[0]
		return c.Databases().Delete(id)
	}

	return fmt.Errorf("Operation aborted.")
}

func displayDatabases(c *CmdConfig, short bool, dbs ...do.Database) error {
	item := &displayers.Databases{
		Databases: do.Databases(dbs),
		Short:     short,
	}
	return c.Display(item)
}

// RunDatabaseConnectionGet gets database connection info
func RunDatabaseConnectionGet(c *CmdConfig) error {
	if len(c.Args) == 0 {
		return doctl.NewMissingArgsErr(c.NS)
	}

	id := c.Args[0]
	connInfo, err := c.Databases().GetConnection(id)
	if err != nil {
		return err
	}

	return displayDatabaseConnection(c, *connInfo)
}

func displayDatabaseConnection(c *CmdConfig, conn do.DatabaseConnection) error {
	item := &displayers.DatabaseConnection{DatabaseConnection: conn}
	return c.Display(item)
}

// RunDatabaseBackupsList lists all the backups for a database cluster
func RunDatabaseBackupsList(c *CmdConfig) error {
	if len(c.Args) == 0 {
		return doctl.NewMissingArgsErr(c.NS)
	}

	id := c.Args[0]
	backups, err := c.Databases().ListBackups(id)
	if err != nil {
		return err
	}

	return displayDatabaseBackups(c, backups)
}

func displayDatabaseBackups(c *CmdConfig, bu do.DatabaseBackups) error {
	item := &displayers.DatabaseBackups{DatabaseBackups: bu}
	return c.Display(item)
}

// RunDatabaseResize resizes a database cluster
func RunDatabaseResize(c *CmdConfig) error {
	if len(c.Args) == 0 {
		return doctl.NewMissingArgsErr(c.NS)
	}

	id := c.Args[0]

	r, err := buildDatabaseResizeRequestFromArgs(c)
	if err != nil {
		return err
	}

	return c.Databases().Resize(id, r)
}

func buildDatabaseResizeRequestFromArgs(c *CmdConfig) (*godo.DatabaseResizeRequest, error) {
	r := &godo.DatabaseResizeRequest{}

	numNodes, err := c.Doit.GetInt(c.NS, doctl.ArgDatabaseNumNodes)
	if err != nil {
		return nil, err
	}
	r.NumNodes = numNodes

	size, err := c.Doit.GetString(c.NS, doctl.ArgSizeSlug)
	if err != nil {
		return nil, err
	}
	r.SizeSlug = size

	return r, nil
}

// RunDatabaseMigrate migrates a database cluster to a new region
func RunDatabaseMigrate(c *CmdConfig) error {
	if len(c.Args) == 0 {
		return doctl.NewMissingArgsErr(c.NS)
	}

	id := c.Args[0]

	r, err := buildDatabaseMigrateRequestFromArgs(c)
	if err != nil {
		return err
	}

	return c.Databases().Migrate(id, r)
}

func buildDatabaseMigrateRequestFromArgs(c *CmdConfig) (*godo.DatabaseMigrateRequest, error) {
	r := &godo.DatabaseMigrateRequest{}

	region, err := c.Doit.GetString(c.NS, doctl.ArgRegionSlug)
	if err != nil {
		return nil, err
	}
	r.Region = region

	privateNetworkUUID, err := c.Doit.GetString(c.NS, doctl.ArgPrivateNetworkUUID)
	if err != nil {
		return nil, err
	}
	r.PrivateNetworkUUID = privateNetworkUUID

	return r, nil
}

func databaseMaintenanceWindow() *Command {
	cmd := &Command{
		Command: &cobra.Command{
			Use:     "maintenance-window",
			Aliases: []string{"maintenance", "mw", "main"},
			Short:   "Display commands for scheduling automatic maintenance on your database cluster",
			Long: `The `+ "`" +`doctl databases maintenance-window`+ "`" +` commands allow you to schedule, and check the schedule of, maintenance windows for your databases.

Maintenance windows are hour-long blocks of time during which DigitalOcean performs automatic maintenance on databases every week. During this time, health checks, security updates, version upgrades, and more are performed.`,
		},
	}

	CmdBuilderWithDocs(cmd, RunDatabaseMaintenanceGet, "get <database-id>",
		"Retrieve details about a database cluster's maintenance windows", `This command retrieves the following information on currently-scheduled maintenance windows for the specified database cluster:

- The day of the week the maintenance window occurs
- The hour in UTC when maintenance updates will be applied, in 24 hour format (e.g. "16:00")
- A boolean representing whether maintence updates are currently pending

To see a list of your databases and their IDs, run `+ "`" +`doctl databases list`+ "`" +`.`, Writer, aliasOpt("g"),
		displayerType(&displayers.DatabaseMaintenanceWindow{}))

	cmdDatabaseCreate := CmdBuilderWithDocs(cmd, RunDatabaseMaintenanceUpdate,
		"update <database-id>", "Update the maintenance window for a database cluster", `This command allows you to update the maintenance window for the specified database cluster.

Maintenance windows are hour-long blocks of time during which DigitalOcean performs automatic maintenance on databases every week. During this time, health checks, security updates, version upgrades, and more are performed.

To change the maintenance window for your database cluster, specify a day of the week and an hour of that day during which you would prefer such maintenance would occur.

	doctl databases maintenance-window ca9f591d-f38h-5555-a0ef-1c02d1d1e35 update --day tuesday --hour 16:00

To see a list of your databases and their IDs, run `+ "`" +`doctl databases list`+ "`" +`.`, Writer, aliasOpt("u"))
	AddStringFlag(cmdDatabaseCreate, doctl.ArgDatabaseMaintenanceDay, "", "",
		"The day of the week the maintenance window occurs (e.g. 'tuesday')", requiredOpt())
	AddStringFlag(cmdDatabaseCreate, doctl.ArgDatabaseMaintenanceHour, "", "",
		"The hour in UTC when maintenance updates will be applied, in 24 hour format (e.g. '16:00')", requiredOpt())

	return cmd
}

// Database Maintenance Window

// RunDatabaseMaintenanceGet retrieves the maintenance window info for a database cluster
func RunDatabaseMaintenanceGet(c *CmdConfig) error {
	if len(c.Args) == 0 {
		return doctl.NewMissingArgsErr(c.NS)
	}

	id := c.Args[0]

	window, err := c.Databases().GetMaintenance(id)
	if err != nil {
		return err
	}

	return displayDatabaseMaintenanceWindow(c, *window)
}

func displayDatabaseMaintenanceWindow(c *CmdConfig, mw do.DatabaseMaintenanceWindow) error {
	item := &displayers.DatabaseMaintenanceWindow{DatabaseMaintenanceWindow: mw}
	return c.Display(item)
}

// RunDatabaseMaintenanceUpdate updates the maintenance window info for a database cluster
func RunDatabaseMaintenanceUpdate(c *CmdConfig) error {
	if len(c.Args) == 0 {
		return doctl.NewMissingArgsErr(c.NS)
	}

	id := c.Args[0]
	r, err := buildDatabaseUpdateMaintenanceRequestFromArgs(c)
	if err != nil {
		return err
	}

	return c.Databases().UpdateMaintenance(id, r)
}

func buildDatabaseUpdateMaintenanceRequestFromArgs(c *CmdConfig) (*godo.DatabaseUpdateMaintenanceRequest, error) {
	r := &godo.DatabaseUpdateMaintenanceRequest{}

	day, err := c.Doit.GetString(c.NS, doctl.ArgDatabaseMaintenanceDay)
	if err != nil {
		return nil, err
	}
	r.Day = strings.ToLower(day)

	hour, err := c.Doit.GetString(c.NS, doctl.ArgDatabaseMaintenanceHour)
	if err != nil {
		return nil, err
	}
	r.Hour = hour

	return r, nil
}

func databaseUser() *Command {
	cmd := &Command{
		Command: &cobra.Command{
			Use:     "user",
			Aliases: []string{"u"},
			Short:   "Display commands for managing database users",
			Long: `The commands under `+ "`" +`doctl databases user`+ "`" +` allow you to view details for, and create, database users.

Database user accounts are scoped to one database cluster, to which they have full admin access, and are given an automatically-generated password.`,
		},
	}

	userDetailsDesc := `

- The username for the user
- The password for the user
- The user's role. The value will be either "primary" or "normal".

Primary user accounts are created by DigitalOcean at database cluster creation time and can't be deleted. Normal user accounts are created by you. Both have administrative privileges on the database cluster.

To retrieve a list of your databases and their IDs, call `+ "`" +`doctl databases list`+ "`" +`.`
	CmdBuilderWithDocs(cmd, RunDatabaseUserList, "list <database-id>", "Retrieve list of database users",
		`This command retrieves a list of users for the specified database with the following details:`+userDetailsDesc, Writer, aliasOpt("ls"), displayerType(&displayers.DatabaseUsers{}))
	CmdBuilderWithDocs(cmd, RunDatabaseUserGet, "get <database-id> <user-name>",
		"Retrieve details about a database user", `This command retrieves the following details about the specified user:`+userDetailsDesc+`

To retrieve a list of database users for a database, call `+ "`" +`doctl databases user list <database-id>`+ "`" +`.`, Writer, aliasOpt("g"),
		displayerType(&displayers.DatabaseUsers{}))
<<<<<<< HEAD
	CmdBuilderWithDocs(cmd, RunDatabaseUserCreate, "create <database-id> <user-name>",
		"Create a database user", `This command creates a user with the username you specify, who will be granted access to the database cluster you specify.
=======

	cmdDatabaseUserCreate := CmdBuilder(cmd, RunDatabaseUserCreate,
		"create <database-id> <user-name>", "create a database user", Writer, aliasOpt("c"))
	AddStringFlag(cmdDatabaseUserCreate, doctl.ArgDatabaseUserMySQLAuthPlugin, "", "",
		"set auth mode for MySQL users")
>>>>>>> 332ad96f

The user will be created with the role set to `+ "`" +`normal`+ "`" +`, and given an automatically-generated password.

To retrieve a list of your databases and their IDs, call `+ "`" +`doctl databases list`+ "`" +`.`, Writer, aliasOpt("c"))

	cmdDatabaseUserDelete := CmdBuilderWithDocs(cmd, RunDatabaseUserDelete,
		"delete <database-id> <user-id>", "Delete a database user", `This command deletes the user with the username you specify, whose account was given access to the database cluster you specify.

To retrieve a list of your databases and their IDs, call `+ "`" +`doctl databases list`+ "`" +`.`, Writer, aliasOpt("rm"))
	AddBoolFlag(cmdDatabaseUserDelete, doctl.ArgForce, doctl.ArgShortForce, false, "Delete the user without a confirmation prompt")

	return cmd
}

// Database Users

// RunDatabaseUserList retrieves a list of users for specific database cluster
func RunDatabaseUserList(c *CmdConfig) error {
	if len(c.Args) == 0 {
		return doctl.NewMissingArgsErr(c.NS)
	}

	id := c.Args[0]

	users, err := c.Databases().ListUsers(id)
	if err != nil {
		return err
	}

	return displayDatabaseUsers(c, users...)
}

// RunDatabaseUserGet retrieves a database user for a specific database cluster
func RunDatabaseUserGet(c *CmdConfig) error {
	if len(c.Args) < 2 {
		return doctl.NewMissingArgsErr(c.NS)
	}

	databaseID := c.Args[0]
	userID := c.Args[1]

	user, err := c.Databases().GetUser(databaseID, userID)
	if err != nil {
		return err
	}

	return displayDatabaseUsers(c, *user)
}

// RunDatabaseUserCreate creates a database user for a database cluster
func RunDatabaseUserCreate(c *CmdConfig) error {
	if len(c.Args) < 2 {
		return doctl.NewMissingArgsErr(c.NS)
	}

	var (
		databaseID = c.Args[0]
		userName   = c.Args[1]
	)

	req := &godo.DatabaseCreateUserRequest{Name: userName}

	authMode, err := c.Doit.GetString(c.NS, doctl.ArgDatabaseUserMySQLAuthPlugin)
	if err != nil {
		return err
	}

	if authMode != "" {
		req.MySQLSettings = &godo.DatabaseMySQLUserSettings{
			AuthPlugin: authMode,
		}
	}

	user, err := c.Databases().CreateUser(databaseID, req)
	if err != nil {
		return err
	}

	return displayDatabaseUsers(c, *user)
}

// RunDatabaseUserDelete deletes a database user
func RunDatabaseUserDelete(c *CmdConfig) error {
	if len(c.Args) < 2 {
		return doctl.NewMissingArgsErr(c.NS)
	}

	force, err := c.Doit.GetBool(c.NS, doctl.ArgForce)
	if err != nil {
		return err
	}

	if force || AskForConfirm("Delete this database user?") == nil {
		databaseID := c.Args[0]
		userID := c.Args[1]
		return c.Databases().DeleteUser(databaseID, userID)
	}

	return fmt.Errorf("Operation aborted.")
}

func displayDatabaseUsers(c *CmdConfig, users ...do.DatabaseUser) error {
	item := &displayers.DatabaseUsers{DatabaseUsers: users}
	return c.Display(item)
}

func databasePool() *Command {
	cmd := &Command{
		Command: &cobra.Command{
			Use:     "pool",
			Aliases: []string{"p"},
			Short:   "Display commands for managing connection pools",
			Long: `The subcommands under `+ "`" +`doctl databases pool`+ "`" +` are for managing connection pools for your database cluster.

A connection pool may be useful if your database:

- Typically handles a large number of idle connections,
- Has wide variability in the possible number of connections at any given time,
- Drops connections due to max connection limits, or
- Experiences performance issues due to high CPU usage.

Connection pools can be created and deleted with these commands, or you can simply retrieve information about them.`,
		},
	}

	connectionPoolDetails := `

- The username of the database user account that the connection pool uses
- The name of the connection pool
- The size of the connection pool, i.e. the number of connections that will be allocated
- The database within the cluster for which the connection pool is used
- The pool mode for the connection pool, which can be 'session', 'transaction', or 'statement'
- A connection string for the connection pool`
	getPoolDetails := `

You can get a list of existing connection pools by calling:

	doctl databases pool list

You can get a list of existing database clusters and their IDs by calling:

	doctl databases list`
	CmdBuilderWithDocs(cmd, RunDatabasePoolList, "list <database-id>", "List connection pools for a database cluster", `This command lists the existing connection pools for the specified database. The following information will be returned:`+connectionPoolDetails,
		Writer, aliasOpt("ls"), displayerType(&displayers.DatabasePools{}))
	CmdBuilderWithDocs(cmd, RunDatabasePoolGet, "get <database-id> <pool-name>",
		"Retrieve information about a database connection pool", `This command retrieves the following information about the specified connection pool for the specified database cluster:`+connectionPoolDetails+getPoolDetails, Writer, aliasOpt("g"),
		displayerType(&displayers.DatabasePools{}))
	cmdDatabasePoolCreate := CmdBuilderWithDocs(cmd, RunDatabasePoolCreate,
		"create <database-id> <pool-name>", "Create a connection pool for a database", `This command creates a connection pool for the specified database cluster and gives it the specified name.

You must also use flags to specify the target database, pool size, and database user's username that will be used for the pool. An example call would be:

	pool create ca9f591d-fb58-5555-a0ef-1c02d1d1e352 mypool --db defaultdb --size 10 --user doadmin

The pool size is the minimum number of connections the pool can handle. The maximum pool size varies based on the size of the cluster.

There’s no perfect formula to determine how large your pool should be, but there are a few good guidelines to keep in mind:

- A large pool will stress your database at similar levels as that number of clients would alone.
- A pool that’s much smaller than the number of clients communicating with the database can act as a bottleneck, reducing the rate when your database receives and responds to transactions.

We recommend starting with a pool size of about half your available connections and adjusting later based on performance. If you see slow query responses, check the CPU usage on the database’s Overview tab. We recommend decreasing your pool size if CPU usage is high, and increasing your pool size if it’s low.`+getPoolDetails, Writer,
		aliasOpt("c"))
	AddStringFlag(cmdDatabasePoolCreate, doctl.ArgDatabasePoolMode, "",
		"transaction", "The pool mode for the connection pool, e.g. `session`, `transaction`, and `statement`")
	AddIntFlag(cmdDatabasePoolCreate, doctl.ArgSizeSlug, "", 0, "pool size",
		requiredOpt())
	AddStringFlag(cmdDatabasePoolCreate, doctl.ArgDatabasePoolUserName, "", "",
		"The username for the database user", requiredOpt())
	AddStringFlag(cmdDatabasePoolCreate, doctl.ArgDatabasePoolDBName, "", "",
		"The name of the specific database within the database cluster", requiredOpt())

	cmdDatabasePoolDelete := CmdBuilderWithDocs(cmd, RunDatabasePoolDelete,
		"delete <database-id> <pool-name>", "Delete a connection pool for a database", `This command deletes the specified connection pool for the specified database cluster.`+getPoolDetails, Writer,
		aliasOpt("rm"))
	AddBoolFlag(cmdDatabasePoolDelete, doctl.ArgForce, doctl.ArgShortForce,
		false, "Delete connection pool without confirmation prompt")

	return cmd
}

// Database Pools

// RunDatabasePoolList retrieves a list of pools for specific database cluster
func RunDatabasePoolList(c *CmdConfig) error {
	if len(c.Args) == 0 {
		return doctl.NewMissingArgsErr(c.NS)
	}

	id := c.Args[0]

	pools, err := c.Databases().ListPools(id)
	if err != nil {
		return err
	}

	return displayDatabasePools(c, pools...)
}

// RunDatabasePoolGet retrieves a database pool for a specific database cluster
func RunDatabasePoolGet(c *CmdConfig) error {
	if len(c.Args) < 2 {
		return doctl.NewMissingArgsErr(c.NS)
	}

	databaseID := c.Args[0]
	poolID := c.Args[1]

	pool, err := c.Databases().GetPool(databaseID, poolID)
	if err != nil {
		return err
	}

	return displayDatabasePools(c, *pool)
}

// RunDatabasePoolCreate creates a database pool for a database cluster
func RunDatabasePoolCreate(c *CmdConfig) error {
	if len(c.Args) < 2 {
		return doctl.NewMissingArgsErr(c.NS)
	}

	databaseID := c.Args[0]
	r, err := buildDatabaseCreatePoolRequestFromArgs(c)
	if err != nil {
		return err
	}

	pool, err := c.Databases().CreatePool(databaseID, r)
	if err != nil {
		return err
	}

	return displayDatabasePools(c, *pool)
}

func buildDatabaseCreatePoolRequestFromArgs(c *CmdConfig) (*godo.DatabaseCreatePoolRequest, error) {
	req := &godo.DatabaseCreatePoolRequest{Name: c.Args[1]}

	mode, err := c.Doit.GetString(c.NS, doctl.ArgDatabasePoolMode)
	if err != nil {
		return nil, err
	}
	req.Mode = mode

	size, err := c.Doit.GetInt(c.NS, doctl.ArgDatabasePoolSize)
	if err != nil {
		return nil, err
	}
	req.Size = size

	db, err := c.Doit.GetString(c.NS, doctl.ArgDatabasePoolDBName)
	if err != nil {
		return nil, err
	}
	req.Database = db

	user, err := c.Doit.GetString(c.NS, doctl.ArgDatabasePoolUserName)
	if err != nil {
		return nil, err
	}
	req.User = user

	return req, nil
}

// RunDatabasePoolDelete deletes a database pool
func RunDatabasePoolDelete(c *CmdConfig) error {
	if len(c.Args) < 2 {
		return doctl.NewMissingArgsErr(c.NS)
	}

	force, err := c.Doit.GetBool(c.NS, doctl.ArgForce)
	if err != nil {
		return err
	}

	if force || AskForConfirm("Delete this database pool?") == nil {
		databaseID := c.Args[0]
		poolID := c.Args[1]
		return c.Databases().DeletePool(databaseID, poolID)
	}

	return fmt.Errorf("Operation aborted.")
}

func displayDatabasePools(c *CmdConfig, pools ...do.DatabasePool) error {
	item := &displayers.DatabasePools{DatabasePools: pools}
	return c.Display(item)
}

func databaseDB() *Command {
	getClusterList := `

You can get a list of existing database clusters and their IDs by calling:

	doctl databases list`
	getDBList := `

You can get a list of existing databases that are hosted within a cluster by calling:

	doctl databases db list {cluster-id}`
	cmd := &Command{
		Command: &cobra.Command{
			Use:   "db",
			Short: "Display commands for managing individual databases within a cluster",
			Long: `The subcommands under `+ "`" +`doctl databases db`+ "`" +` are for managing specific databases that are served by a database cluster.

You can use these commands to create and delete databases within a cluster, or simply get information about them.` + getClusterList,
		},
	}

	CmdBuilderWithDocs(cmd, RunDatabaseDBList, "list <database-id>", "Retrieve a list of databases within a cluster", "This command retrieves the names of all databases being hosted in the specified database cluster."+getClusterList, Writer,
		aliasOpt("ls"), displayerType(&displayers.DatabaseDBs{}))
	CmdBuilderWithDocs(cmd, RunDatabaseDBGet, "get <database-id> <db-name>", "Retrieve the name of a database within a cluster", "This command retrieves the name of the specified database hosted in the specified database cluster."+getClusterList+getDBList,
		Writer, aliasOpt("g"), displayerType(&displayers.DatabaseDBs{}))
	CmdBuilderWithDocs(cmd, RunDatabaseDBCreate, "create <database-id> <db-name>",
		"Create a database within a cluster", "This command creates a database with the specified name in the specified database cluster."+getClusterList, Writer, aliasOpt("c"))

	cmdDatabaseDBDelete := CmdBuilderWithDocs(cmd, RunDatabaseDBDelete,
		"delete <database-id> <db-name>", "Delete the specified database from the cluster", "This command deletes the specified database from the specified database cluster."+getClusterList+getDBList, Writer, aliasOpt("rm"))
	AddBoolFlag(cmdDatabaseDBDelete, doctl.ArgForce, doctl.ArgShortForce,
		false, "Delete the database without a confirmation prompt")

	return cmd
}

// Database DBs

// RunDatabaseDBList retrieves a list of databases for specific database cluster
func RunDatabaseDBList(c *CmdConfig) error {
	if len(c.Args) == 0 {
		return doctl.NewMissingArgsErr(c.NS)
	}

	id := c.Args[0]

	dbs, err := c.Databases().ListDBs(id)
	if err != nil {
		return err
	}

	return displayDatabaseDBs(c, dbs...)
}

// RunDatabaseDBGet retrieves a database for a specific database cluster
func RunDatabaseDBGet(c *CmdConfig) error {
	if len(c.Args) < 2 {
		return doctl.NewMissingArgsErr(c.NS)
	}

	databaseID := c.Args[0]
	dbID := c.Args[1]

	db, err := c.Databases().GetDB(databaseID, dbID)
	if err != nil {
		return err
	}

	return displayDatabaseDBs(c, *db)
}

// RunDatabaseDBCreate creates a database for a database cluster
func RunDatabaseDBCreate(c *CmdConfig) error {
	if len(c.Args) < 2 {
		return doctl.NewMissingArgsErr(c.NS)
	}

	databaseID := c.Args[0]
	req := &godo.DatabaseCreateDBRequest{Name: c.Args[1]}

	db, err := c.Databases().CreateDB(databaseID, req)
	if err != nil {
		return err
	}

	return displayDatabaseDBs(c, *db)
}

// RunDatabaseDBDelete deletes a database
func RunDatabaseDBDelete(c *CmdConfig) error {
	if len(c.Args) < 2 {
		return doctl.NewMissingArgsErr(c.NS)
	}

	force, err := c.Doit.GetBool(c.NS, doctl.ArgForce)
	if err != nil {
		return err
	}

	if force || AskForConfirm("Delete this database?") == nil {
		databaseID := c.Args[0]
		dbID := c.Args[1]
		return c.Databases().DeleteDB(databaseID, dbID)
	}

	return fmt.Errorf("Operation aborted.")
}

func displayDatabaseDBs(c *CmdConfig, dbs ...do.DatabaseDB) error {
	item := &displayers.DatabaseDBs{DatabaseDBs: dbs}
	return c.Display(item)
}

func databaseReplica() *Command {
	cmd := &Command{
		Command: &cobra.Command{
			Use:     "replica",
			Aliases: []string{"rep", "r"},
			Short:   "Display commands to manage read-only database replicas",
			Long: `The subcommands under `+ "`" +`doctl databases replica`+ "`" +` enable the management of read-only replicas associated with a database cluster.

In addition to primary nodes in a database cluster, you can create up to 2 read-only replica nodes (also referred to as "standby nodes") to maintain high availability.`,
		},
	}
	howToGetReplica := `

This command requires that you pass in the replica's name, which you can retrieve by querying a database ID:

	doctl databases replica list ca9f591d-5555-5555-a0ef-1c02d1d1e352`
	replicaDetails := `

- The name of the replica
- The region where the database cluster is located (e.g. `+ "`" +`nyc3`+ "`" +`, `+ "`" +`sfo2`+ "`" +`)
- The status of the replica (possible values are `+ "`" +`forking`+ "`" +` and `+ "`" +`active`+ "`" +`)
`
	CmdBuilderWithDocs(cmd, RunDatabaseReplicaList, "list <database-id>", "Retrieve list of read-only database replicas", `Lists the following details for read-only replicas for the specified database cluster.`+replicaDetails+databaseListDetails,
		Writer, aliasOpt("ls"),
		displayerType(&displayers.DatabaseReplicas{}))
	CmdBuilderWithDocs(cmd, RunDatabaseReplicaGet, "get <database-id> <replica-name>", "Retrieve information about a read-only database replica",
		`Gets the following details for the specified read-only replica for the specified database cluster:

- The name of the replica
- Information required to connect to the read-only replica
- The region where the database cluster is located (e.g. `+ "`" +`nyc3`+ "`" +`, `+ "`" +`sfo2`+ "`" +`)
- The status of the replica (possible values are `+ "`" +`creating`+ "`" +`, `+ "`" +`forking`+ "`" +`, or `+ "`" +`active`+ "`" +`)
- A time value given in ISO8601 combined date and time format that represents when the read-only replica was created.`+howToGetReplica+databaseListDetails,
		Writer, aliasOpt("g"),
		displayerType(&displayers.DatabaseReplicas{}))

	cmdDatabaseReplicaCreate := CmdBuilderWithDocs(cmd, RunDatabaseReplicaCreate,
		"create <database-id> <replica-name>", "Create a read-only database replica", `This command creates a read-only database replica for the specified database cluster, giving it the specified name.`+databaseListDetails,
		Writer, aliasOpt("c"))
	AddStringFlag(cmdDatabaseReplicaCreate, doctl.ArgRegionSlug, "",
		defaultDatabaseRegion, "Specifies the region (e.g. nyc3, sfo2) in which to create the replica")
	AddStringFlag(cmdDatabaseReplicaCreate, doctl.ArgSizeSlug, "",
		defaultDatabaseNodeSize, "Specifies the machine size for the replica (e.g. db-s-1vcpu-1gb). Must be the same or equal to the original.")
	AddStringFlag(cmdDatabaseReplicaCreate, doctl.ArgPrivateNetworkUUID, "",
		"", "Specifies a private network UUID for the replica")

	cmdDatabaseReplicaDelete := CmdBuilderWithDocs(cmd, RunDatabaseReplicaDelete,
		"delete <database-id> <replica-name>", "Delete a read-only database replica",
		`Delete the specified read-only replica for the specified database cluster.`+howToGetReplica+databaseListDetails,
		Writer, aliasOpt("rm"))
	AddBoolFlag(cmdDatabaseReplicaDelete, doctl.ArgForce, doctl.ArgShortForce,
		false, "Deletes the replica without a confirmation prompt")

	CmdBuilderWithDocs(cmd, RunDatabaseReplicaConnectionGet,
		"connection <database-id> <replica-name>",
		"Retrieve information for connecting to a read-only database replica",
		`This command retrieves information for connecting to the specified read-only database replica in the specified database cluster`+howToGetReplica+databaseListDetails, Writer, aliasOpt("conn"))

	return cmd
}

// Database Replicas

// RunDatabaseReplicaList retrieves a list of replicas for specific database cluster
func RunDatabaseReplicaList(c *CmdConfig) error {
	if len(c.Args) == 0 {
		return doctl.NewMissingArgsErr(c.NS)
	}

	id := c.Args[0]

	replicas, err := c.Databases().ListReplicas(id)
	if err != nil {
		return err
	}

	return displayDatabaseReplicas(c, true, replicas...)
}

// RunDatabaseReplicaGet retrieves a read-only replica for a specific database cluster
func RunDatabaseReplicaGet(c *CmdConfig) error {
	if len(c.Args) < 2 {
		return doctl.NewMissingArgsErr(c.NS)
	}

	databaseID := c.Args[0]
	replicaID := c.Args[1]

	replica, err := c.Databases().GetReplica(databaseID, replicaID)
	if err != nil {
		return err
	}

	return displayDatabaseReplicas(c, false, *replica)
}

// RunDatabaseReplicaCreate creates a read-only replica for a database cluster
func RunDatabaseReplicaCreate(c *CmdConfig) error {
	if len(c.Args) < 2 {
		return doctl.NewMissingArgsErr(c.NS)
	}

	databaseID := c.Args[0]
	r, err := buildDatabaseCreateReplicaRequestFromArgs(c)
	if err != nil {
		return err
	}

	replica, err := c.Databases().CreateReplica(databaseID, r)
	if err != nil {
		return err
	}

	return displayDatabaseReplicas(c, false, *replica)
}

func buildDatabaseCreateReplicaRequestFromArgs(c *CmdConfig) (*godo.DatabaseCreateReplicaRequest, error) {
	r := &godo.DatabaseCreateReplicaRequest{Name: c.Args[1]}

	size, err := c.Doit.GetString(c.NS, doctl.ArgSizeSlug)
	if err != nil {
		return nil, err
	}
	r.Size = size

	region, err := c.Doit.GetString(c.NS, doctl.ArgRegionSlug)
	if err != nil {
		return nil, err
	}
	r.Region = region

	privateNetworkUUID, err := c.Doit.GetString(c.NS, doctl.ArgPrivateNetworkUUID)
	if err != nil {
		return nil, err
	}
	r.PrivateNetworkUUID = privateNetworkUUID

	return r, nil
}

// RunDatabaseReplicaDelete deletes a read-only replica
func RunDatabaseReplicaDelete(c *CmdConfig) error {
	if len(c.Args) < 2 {
		return doctl.NewMissingArgsErr(c.NS)
	}

	force, err := c.Doit.GetBool(c.NS, doctl.ArgForce)
	if err != nil {
		return err
	}

	if force || AskForConfirm("Delete this database replica?") == nil {
		databaseID := c.Args[0]
		replicaID := c.Args[1]
		return c.Databases().DeleteReplica(databaseID, replicaID)
	}

	return fmt.Errorf("Operation aborted.")
}

func displayDatabaseReplicas(c *CmdConfig, short bool, replicas ...do.DatabaseReplica) error {
	item := &displayers.DatabaseReplicas{
		DatabaseReplicas: replicas,
		Short:            short,
	}
	return c.Display(item)
}

// RunDatabaseReplicaConnectionGet gets read-only replica connection info
func RunDatabaseReplicaConnectionGet(c *CmdConfig) error {
	if len(c.Args) == 0 {
		return doctl.NewMissingArgsErr(c.NS)
	}

	databaseID := c.Args[0]
	replicaID := c.Args[1]
	connInfo, err := c.Databases().GetReplicaConnection(databaseID, replicaID)
	if err != nil {
		return err
	}

	return displayDatabaseReplicaConnection(c, *connInfo)
}

func displayDatabaseReplicaConnection(c *CmdConfig, conn do.DatabaseConnection) error {
	item := &displayers.DatabaseConnection{DatabaseConnection: conn}
	return c.Display(item)
}

func sqlMode() *Command {
	cmd := &Command{
		Command: &cobra.Command{
			Use:     "sql-mode",
			Aliases: []string{"sm"},
			Short:   "database sql-mode commands",
			Long:    "sql-mode is used to access database sql-mode commands",
		},
	}

	CmdBuilder(cmd, RunDatabaseGetSQLModes, "get <database-id>",
		"get sql modes", Writer,
		displayerType(&displayers.DatabaseSQLModes{}), aliasOpt("g"))
	CmdBuilder(cmd, RunDatabaseSetSQLModes, "set <database-id> <sql-mode-1> ... <sql-mode-n>",
		"set sql modes", Writer, aliasOpt("s"))

	return cmd
}

// RunDatabaseGetSQLModes gets the sql modes set on the database
func RunDatabaseGetSQLModes(c *CmdConfig) error {
	if len(c.Args) != 1 {
		return doctl.NewMissingArgsErr(c.NS)
	}

	databaseID := c.Args[0]
	sqlModes, err := c.Databases().GetSQLMode(databaseID)
	if err != nil {
		return err
	}
	return displaySQLModes(c, sqlModes)
}

func displaySQLModes(c *CmdConfig, sqlModes []string) error {
	return c.Display(&displayers.DatabaseSQLModes{
		DatabaseSQLModes: sqlModes,
	})
}

// RunDatabaseSetSQLModes sets the sql modes on the database
func RunDatabaseSetSQLModes(c *CmdConfig) error {
	if len(c.Args) < 2 {
		return doctl.NewMissingArgsErr(c.NS)
	}

	databaseID := c.Args[0]
	sqlModes := c.Args[1:]

	return c.Databases().SetSQLMode(databaseID, sqlModes...)
}<|MERGE_RESOLUTION|>--- conflicted
+++ resolved
@@ -43,7 +43,7 @@
 			Use:     "databases",
 			Aliases: []string{"db", "dbs", "d", "database"},
 			Short:   "Display commands that manage databases",
-			Long:    `The commands under `+ "`" +`doctl databases`+ "`" +` are for managing your MySQL, Redis, and PostgreSQL database services.`,
+			Long:    `The commands under ` + "`" + `doctl databases` + "`" + ` are for managing your MySQL, Redis, and PostgreSQL database services.`,
 		},
 	}
 
@@ -51,12 +51,12 @@
 
 - The database ID, in UUID format
 - The name you gave the database cluster
-- The database engine (e.g. `+ "`" +`redis`+ "`" +`, `+ "`" +`pg`+ "`" +`, `+ "`" +`mysql`+ "`" +`)
-- The engine version (e.g. `+ "`" +`11`+ "`" +` for PostgreSQL version 11)
+- The database engine (e.g. ` + "`" + `redis` + "`" + `, ` + "`" + `pg` + "`" + `, ` + "`" + `mysql` + "`" + `)
+- The engine version (e.g. ` + "`" + `11` + "`" + ` for PostgreSQL version 11)
 - The number of nodes in the database cluster
-- The region the database cluster resides in (e.g. `+ "`" +`sfo2`+ "`" +`, `+ "`" +`nyc1`+ "`" +`)
-- The current status of the database cluster (e.g. `+ "`" +`online`+ "`" +`)
-- The size of the machine running the database instance (e.g. `+ "`" +`db-s-1vcpu-1gb`+ "`" +`)`
+- The region the database cluster resides in (e.g. ` + "`" + `sfo2` + "`" + `, ` + "`" + `nyc1` + "`" + `)
+- The current status of the database cluster (e.g. ` + "`" + `online` + "`" + `)
+- The size of the machine running the database instance (e.g. ` + "`" + `db-s-1vcpu-1gb` + "`" + `)`
 
 	CmdBuilderWithDocs(cmd, RunDatabaseList, "list", "List your database clusters", `This command lists the database clusters associated with your account. The following details are provided:`+clusterDetails, Writer, aliasOpt("ls"), displayerType(&displayers.Databases{}))
 	CmdBuilderWithDocs(cmd, RunDatabaseGet, "get <database-id>", "Get details for a database cluster", `This command retrieves the following details about the specified database cluster: `+clusterDetails+`
@@ -78,7 +78,7 @@
 
 	cmdDatabaseDelete := CmdBuilderWithDocs(cmd, RunDatabaseDelete, "delete <database-id>", "Delete a database cluster", `This command deletes the database cluster with the given ID.
 
-To retrieve a list of your database clusters and their IDs, call `+ "`" +`doctl databases list`+ "`" +`.`, Writer,
+To retrieve a list of your database clusters and their IDs, call `+"`"+`doctl databases list`+"`"+`.`, Writer,
 		aliasOpt("rm"))
 	AddBoolFlag(cmdDatabaseDelete, doctl.ArgForce, doctl.ArgShortForce, false, "Delete the database cluster without a confirmation prompt")
 
@@ -353,7 +353,7 @@
 			Use:     "maintenance-window",
 			Aliases: []string{"maintenance", "mw", "main"},
 			Short:   "Display commands for scheduling automatic maintenance on your database cluster",
-			Long: `The `+ "`" +`doctl databases maintenance-window`+ "`" +` commands allow you to schedule, and check the schedule of, maintenance windows for your databases.
+			Long: `The ` + "`" + `doctl databases maintenance-window` + "`" + ` commands allow you to schedule, and check the schedule of, maintenance windows for your databases.
 
 Maintenance windows are hour-long blocks of time during which DigitalOcean performs automatic maintenance on databases every week. During this time, health checks, security updates, version upgrades, and more are performed.`,
 		},
@@ -366,7 +366,7 @@
 - The hour in UTC when maintenance updates will be applied, in 24 hour format (e.g. "16:00")
 - A boolean representing whether maintence updates are currently pending
 
-To see a list of your databases and their IDs, run `+ "`" +`doctl databases list`+ "`" +`.`, Writer, aliasOpt("g"),
+To see a list of your databases and their IDs, run `+"`"+`doctl databases list`+"`"+`.`, Writer, aliasOpt("g"),
 		displayerType(&displayers.DatabaseMaintenanceWindow{}))
 
 	cmdDatabaseCreate := CmdBuilderWithDocs(cmd, RunDatabaseMaintenanceUpdate,
@@ -378,7 +378,7 @@
 
 	doctl databases maintenance-window ca9f591d-f38h-5555-a0ef-1c02d1d1e35 update --day tuesday --hour 16:00
 
-To see a list of your databases and their IDs, run `+ "`" +`doctl databases list`+ "`" +`.`, Writer, aliasOpt("u"))
+To see a list of your databases and their IDs, run `+"`"+`doctl databases list`+"`"+`.`, Writer, aliasOpt("u"))
 	AddStringFlag(cmdDatabaseCreate, doctl.ArgDatabaseMaintenanceDay, "", "",
 		"The day of the week the maintenance window occurs (e.g. 'tuesday')", requiredOpt())
 	AddStringFlag(cmdDatabaseCreate, doctl.ArgDatabaseMaintenanceHour, "", "",
@@ -449,7 +449,7 @@
 			Use:     "user",
 			Aliases: []string{"u"},
 			Short:   "Display commands for managing database users",
-			Long: `The commands under `+ "`" +`doctl databases user`+ "`" +` allow you to view details for, and create, database users.
+			Long: `The commands under ` + "`" + `doctl databases user` + "`" + ` allow you to view details for, and create, database users.
 
 Database user accounts are scoped to one database cluster, to which they have full admin access, and are given an automatically-generated password.`,
 		},
@@ -463,33 +463,28 @@
 
 Primary user accounts are created by DigitalOcean at database cluster creation time and can't be deleted. Normal user accounts are created by you. Both have administrative privileges on the database cluster.
 
-To retrieve a list of your databases and their IDs, call `+ "`" +`doctl databases list`+ "`" +`.`
+To retrieve a list of your databases and their IDs, call ` + "`" + `doctl databases list` + "`" + `.`
 	CmdBuilderWithDocs(cmd, RunDatabaseUserList, "list <database-id>", "Retrieve list of database users",
 		`This command retrieves a list of users for the specified database with the following details:`+userDetailsDesc, Writer, aliasOpt("ls"), displayerType(&displayers.DatabaseUsers{}))
 	CmdBuilderWithDocs(cmd, RunDatabaseUserGet, "get <database-id> <user-name>",
 		"Retrieve details about a database user", `This command retrieves the following details about the specified user:`+userDetailsDesc+`
 
-To retrieve a list of database users for a database, call `+ "`" +`doctl databases user list <database-id>`+ "`" +`.`, Writer, aliasOpt("g"),
+To retrieve a list of database users for a database, call `+"`"+`doctl databases user list <database-id>`+"`"+`.`, Writer, aliasOpt("g"),
 		displayerType(&displayers.DatabaseUsers{}))
-<<<<<<< HEAD
-	CmdBuilderWithDocs(cmd, RunDatabaseUserCreate, "create <database-id> <user-name>",
+	cmdDatabaseUserCreate := CmdBuilderWithDocs(cmd, RunDatabaseUserCreate, "create <database-id> <user-name>",
 		"Create a database user", `This command creates a user with the username you specify, who will be granted access to the database cluster you specify.
-=======
-
-	cmdDatabaseUserCreate := CmdBuilder(cmd, RunDatabaseUserCreate,
-		"create <database-id> <user-name>", "create a database user", Writer, aliasOpt("c"))
+
+The user will be created with the role set to `+"`"+`normal`+"`"+`, and given an automatically-generated password.
+
+To retrieve a list of your databases and their IDs, call `+"`"+`doctl databases list`+"`"+`.`, Writer, aliasOpt("c"))
+
 	AddStringFlag(cmdDatabaseUserCreate, doctl.ArgDatabaseUserMySQLAuthPlugin, "", "",
 		"set auth mode for MySQL users")
->>>>>>> 332ad96f
-
-The user will be created with the role set to `+ "`" +`normal`+ "`" +`, and given an automatically-generated password.
-
-To retrieve a list of your databases and their IDs, call `+ "`" +`doctl databases list`+ "`" +`.`, Writer, aliasOpt("c"))
 
 	cmdDatabaseUserDelete := CmdBuilderWithDocs(cmd, RunDatabaseUserDelete,
 		"delete <database-id> <user-id>", "Delete a database user", `This command deletes the user with the username you specify, whose account was given access to the database cluster you specify.
 
-To retrieve a list of your databases and their IDs, call `+ "`" +`doctl databases list`+ "`" +`.`, Writer, aliasOpt("rm"))
+To retrieve a list of your databases and their IDs, call `+"`"+`doctl databases list`+"`"+`.`, Writer, aliasOpt("rm"))
 	AddBoolFlag(cmdDatabaseUserDelete, doctl.ArgForce, doctl.ArgShortForce, false, "Delete the user without a confirmation prompt")
 
 	return cmd
@@ -593,7 +588,7 @@
 			Use:     "pool",
 			Aliases: []string{"p"},
 			Short:   "Display commands for managing connection pools",
-			Long: `The subcommands under `+ "`" +`doctl databases pool`+ "`" +` are for managing connection pools for your database cluster.
+			Long: `The subcommands under ` + "`" + `doctl databases pool` + "`" + ` are for managing connection pools for your database cluster.
 
 A connection pool may be useful if your database:
 
@@ -787,7 +782,7 @@
 		Command: &cobra.Command{
 			Use:   "db",
 			Short: "Display commands for managing individual databases within a cluster",
-			Long: `The subcommands under `+ "`" +`doctl databases db`+ "`" +` are for managing specific databases that are served by a database cluster.
+			Long: `The subcommands under ` + "`" + `doctl databases db` + "`" + ` are for managing specific databases that are served by a database cluster.
 
 You can use these commands to create and delete databases within a cluster, or simply get information about them.` + getClusterList,
 		},
@@ -891,7 +886,7 @@
 			Use:     "replica",
 			Aliases: []string{"rep", "r"},
 			Short:   "Display commands to manage read-only database replicas",
-			Long: `The subcommands under `+ "`" +`doctl databases replica`+ "`" +` enable the management of read-only replicas associated with a database cluster.
+			Long: `The subcommands under ` + "`" + `doctl databases replica` + "`" + ` enable the management of read-only replicas associated with a database cluster.
 
 In addition to primary nodes in a database cluster, you can create up to 2 read-only replica nodes (also referred to as "standby nodes") to maintain high availability.`,
 		},
@@ -904,8 +899,8 @@
 	replicaDetails := `
 
 - The name of the replica
-- The region where the database cluster is located (e.g. `+ "`" +`nyc3`+ "`" +`, `+ "`" +`sfo2`+ "`" +`)
-- The status of the replica (possible values are `+ "`" +`forking`+ "`" +` and `+ "`" +`active`+ "`" +`)
+- The region where the database cluster is located (e.g. ` + "`" + `nyc3` + "`" + `, ` + "`" + `sfo2` + "`" + `)
+- The status of the replica (possible values are ` + "`" + `forking` + "`" + ` and ` + "`" + `active` + "`" + `)
 `
 	CmdBuilderWithDocs(cmd, RunDatabaseReplicaList, "list <database-id>", "Retrieve list of read-only database replicas", `Lists the following details for read-only replicas for the specified database cluster.`+replicaDetails+databaseListDetails,
 		Writer, aliasOpt("ls"),
@@ -915,8 +910,8 @@
 
 - The name of the replica
 - Information required to connect to the read-only replica
-- The region where the database cluster is located (e.g. `+ "`" +`nyc3`+ "`" +`, `+ "`" +`sfo2`+ "`" +`)
-- The status of the replica (possible values are `+ "`" +`creating`+ "`" +`, `+ "`" +`forking`+ "`" +`, or `+ "`" +`active`+ "`" +`)
+- The region where the database cluster is located (e.g. `+"`"+`nyc3`+"`"+`, `+"`"+`sfo2`+"`"+`)
+- The status of the replica (possible values are `+"`"+`creating`+"`"+`, `+"`"+`forking`+"`"+`, or `+"`"+`active`+"`"+`)
 - A time value given in ISO8601 combined date and time format that represents when the read-only replica was created.`+howToGetReplica+databaseListDetails,
 		Writer, aliasOpt("g"),
 		displayerType(&displayers.DatabaseReplicas{}))
