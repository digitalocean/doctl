language: go

install: true

notifications:
  slack:
    rooms:
      secure: NR3+H9V0/RAIS98iRqcpoDe9u8d9xMnNVT5EhwRgIiEqtONUUlHWVQaJ0ZS+fzQPHlErhAflGYSLg4L6CStF3UQoojlG6l46d9FQ3WiKFa2YAUtyoOXnOUj8AMPtjfJXwgHDxnOKcZ7RpQWg0uFMG7J8z2I3Mtm0B2MlLmwBa1jPzUkfQDKAjD1h0new7+KoRCaEQLWJA5T/nnyL4gtwjB7lBcr04SDTw91DE/mniT9Jr38UXv8MwOURmm/p5nvlG1blTopLjMWE6F2sOBj4kaDkkizcxUseRsyhu+rFPEFo9X1rPg1gxXW9lKL1JV9JFO29aHe1ZN6T0mSCraYUgqa3UaN3NiYVep/wye8KpMxJ6AiqpGvWP6ABAojlEiQkbKNvklhzKpnqwSQxm8K/mzK8kqOUMzQfEEVdUife5e0SdIk67zeCzu4PZLBJIj661XQzM4zJRy0FgmxyPKWrA8e8RimSzaT1geea96jvCwmG1VfJz+DRV2WFUwg9YIh9Xvb20q0yodvGczZU7AA0AIrePHXntFkjfRB7jQ8RFGwrVL3UqKLo6t2hforrbV0ll1EVRPZ3uUYY/tfYE2z/GNL10dcnzjlW+WYTg3ZA/6GtnsCT6GpaeKUxF9GvOEzQDIG2BwHFfQYTPuXIdFOFqKrMkdz4V+Ak/wviNBD3xrU=
    on_pull_requests: false
    on_success: change
    on_failure: always

jobs:
  include:
  - stage: deploy
    if: type=push
    script: echo "running goreleaser"
    os: linux
    dist: bionic
    go: 1.15.x
    services: docker
    env: CACHE_NAME=DEPLOY_GORELEASER
    before_deploy:
    - echo "$DOCKER_PASSWORD" | docker login --username sammytheshark --password-stdin
    - sudo snap install goreleaser --classic
    deploy:
    - provider: script
      script: ./scripts/release_travis.sh
      cleanup: false
      on:
        tags: true
        repo: digitalocean/doctl

  - if: type=push
    before_script:
    - echo "$DOCKER_PASSWORD" | docker login --username sammytheshark --password-stdin
    script:
    - echo "building snap"
    - make _build_snap
    dist: bionic
    go: 1.15.x
    os: linux
    services: docker
    env: CACHE_NAME=DEPLOY_STABLE_SNAP
    deploy:
    - provider: snap
      channel: stable
      snap: doctl_v*.snap
      skip_cleanup: true
      on:
        tags: true
        repo: digitalocean/doctl

<<<<<<< HEAD
  - if: branch=main and type=push
=======
  - if: branch=master and type=push
    before_script:
    - echo "$DOCKER_PASSWORD" | docker login --username sammytheshark --password-stdin
>>>>>>> 1a2b5dd2
    script:
    - echo "building snap"
    - make _build_snap
    dist: bionic
    os: linux
    go: 1.15.x
    services: docker
    env: CACHE_NAME=DEPLOY_CANDIDATE_SNAP
    deploy:
    - provider: snap
      channel: candidate
      snap: doctl_v*.snap
      skip_cleanup: true
      on:
        repo: digitalocean/doctl<|MERGE_RESOLUTION|>--- conflicted
+++ resolved
@@ -51,13 +51,9 @@
         tags: true
         repo: digitalocean/doctl
 
-<<<<<<< HEAD
   - if: branch=main and type=push
-=======
-  - if: branch=master and type=push
     before_script:
     - echo "$DOCKER_PASSWORD" | docker login --username sammytheshark --password-stdin
->>>>>>> 1a2b5dd2
     script:
     - echo "building snap"
     - make _build_snap
